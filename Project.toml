name = "Oceananigans"
uuid = "9e8cae18-63c1-5223-a75c-80ca9d6e9a09"
version = "0.30.0"

[deps]
Adapt = "79e6a3ab-5dfb-504d-930d-738a2a938a0e"
CUDA = "052768ef-5323-5732-b1bb-66c8b64840ba"
Dates = "ade2ca70-3891-5945-98fb-dc099432e06a"
FFTW = "7a1cc6ca-52ef-59f5-83cd-3a7055c09341"
GPUifyLoops = "ba82f77b-6841-5d2e-bd9f-4daf811aec27"
JLD2 = "033835bb-8acc-5ee8-8aae-3f567f8a3819"
LinearAlgebra = "37e2e46d-f89d-539d-b4ee-838fcccc9c8e"
Logging = "56ddb016-857b-54e1-b83d-db4d58db5568"
NCDatasets = "85f8d34a-cbdd-5861-8df4-14fed0d494ab"
OffsetArrays = "6fe1bfb0-de20-5000-8ca7-80f57d26f881"
OrderedCollections = "bac558e1-5e72-5ebc-8fee-abe8a469f55d"
Printf = "de0858da-6303-5e67-8744-51eddeeeb8d7"
Random = "9a3f8284-a2c9-5f02-9a11-845980a1fd5c"
SeawaterPolynomials = "d496a93d-167e-4197-9f49-d3af4ff8fe40"
Statistics = "10745b16-79ce-11e8-11f9-7d13ad32a3b2"

[compat]
Adapt = "^1"
FFTW = "^1"
GPUifyLoops = "^0.2.8, ^1"
JLD2 = "^0.1.2, ^1"
NCDatasets = "^0, ^1"
OffsetArrays = "^0.11.1, ^1"
OrderedCollections = "^1.1"
<<<<<<< HEAD
SeawaterPolynomials = "0.2"
julia = "^1.3"
=======
julia = "^1.4"
>>>>>>> 7f957d77

[extras]
BenchmarkTools = "6e4b80f9-dd63-53aa-95a3-0cdb28fa8baf"
Coverage = "a2441757-f6aa-5fb2-8edb-039e3f45d037"
InteractiveUtils = "b77e0a4c-d291-57a0-90e8-8db25a27a240"
Plots = "91a5bcdd-55d7-5caf-9e0b-520d859cae80"
SeawaterPolynomials = "d496a93d-167e-4197-9f49-d3af4ff8fe40"
Test = "8dfed614-e22c-5e08-85e1-65c5234f0b40"
TimerOutputs = "a759f4b9-e2f1-59dc-863e-4aeb61b1ea8f"
TimesDates = "bdfc003b-8df8-5c39-adcd-3a9087f5df4a"

[targets]
test = ["BenchmarkTools", "InteractiveUtils", "Plots", "Test", "TimerOutputs", "TimesDates", "SeawaterPolynomials", "Coverage"]<|MERGE_RESOLUTION|>--- conflicted
+++ resolved
@@ -27,12 +27,8 @@
 NCDatasets = "^0, ^1"
 OffsetArrays = "^0.11.1, ^1"
 OrderedCollections = "^1.1"
-<<<<<<< HEAD
 SeawaterPolynomials = "0.2"
-julia = "^1.3"
-=======
 julia = "^1.4"
->>>>>>> 7f957d77
 
 [extras]
 BenchmarkTools = "6e4b80f9-dd63-53aa-95a3-0cdb28fa8baf"
