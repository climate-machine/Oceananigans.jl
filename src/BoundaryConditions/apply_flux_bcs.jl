using Oceananigans: instantiated_location
using Oceananigans.Grids
using Oceananigans.Grids: AbstractGrid

#####
##### Algorithm for adding fluxes associated with non-trivial flux boundary conditions.
##### Value and Gradient boundary conditions are handled by filling halos.
#####

# Unpack
apply_x_bcs!(Gc, c, args...) = apply_x_bcs!(Gc, Gc.grid, c, c.boundary_conditions.west, c.boundary_conditions.east, args...)
apply_y_bcs!(Gc, c, args...) = apply_y_bcs!(Gc, Gc.grid, c, c.boundary_conditions.south, c.boundary_conditions.north, args...)
apply_z_bcs!(Gc, c, args...) = apply_z_bcs!(Gc, Gc.grid, c, c.boundary_conditions.bottom, c.boundary_conditions.top, args...)

# Shortcuts for...
#
# Nothing tendencies.
apply_x_bcs!(::Nothing, args...) = nothing
apply_y_bcs!(::Nothing, args...) = nothing
apply_z_bcs!(::Nothing, args...) = nothing

# Not-flux boundary conditions
const NotFluxBC = Union{PBC, VBC, GBC, OBC, ZFBC}

apply_x_bcs!(Gc, grid, c, ::NotFluxBC, NotFluxBC, args...) = nothing
apply_y_bcs!(Gc, grid, c, ::NotFluxBC, NotFluxBC, args...) = nothing
apply_z_bcs!(Gc, grid, c, ::NotFluxBC, NotFluxBC, args...) = nothing

# The real deal
"""
Apply flux boundary conditions to a field `c` by adding the associated flux divergence to
the source term `Gc` at the left and right.
"""
<<<<<<< HEAD
apply_x_bcs!(Gc, grid, c, west_bc, east_bc, arch, dep, args...) =
    launch!(arch, grid, :yz, _apply_x_bcs!, Gc, instantiated_location(Gc), grid, west_bc, east_bc, args..., dependencies=dep)
=======
apply_x_bcs!(Gc, c, arch, dep, args...) = launch!(arch, c.grid, :yz, _apply_x_bcs!, Gc, instantiated_location(Gc), c.grid, 
                                                  c.boundary_conditions.west, c.boundary_conditions.east, args...,
                                                  dependencies=dep)
>>>>>>> 6e39d3fc

"""
Apply flux boundary conditions to a field `c` by adding the associated flux divergence to
the source term `Gc` at the left and right.
"""
<<<<<<< HEAD
apply_y_bcs!(Gc, grid, c, south_bc, north_bc, arch, dep, args...) =
    launch!(arch, grid, :xz, _apply_y_bcs!, Gc, instantiated_location(Gc), grid, south_bc, north_bc, args..., dependencies=dep)
=======
apply_y_bcs!(Gc, c, arch, dep, args...) = launch!(arch, c.grid, :xz, _apply_y_bcs!, Gc, instantiated_location(Gc), c.grid, 
                                                  c.boundary_conditions.south, c.boundary_conditions.north, args...,
                                                  dependencies=dep)
>>>>>>> 6e39d3fc

"""
Apply flux boundary conditions to a field `c` by adding the associated flux divergence to
the source term `Gc` at the top and bottom.
"""
<<<<<<< HEAD
apply_z_bcs!(Gc, grid, c, bottom_bc, top_bc, arch, dep, args...) =
    launch!(arch, grid, :xy, _apply_z_bcs!, Gc, instantiated_location(Gc), grid, bottom_bc, top_bc, args..., dependencies=dep)
=======
apply_z_bcs!(Gc, c, arch, dep, args...) = launch!(arch, c.grid, :xy, _apply_z_bcs!, Gc, instantiated_location(Gc), c.grid, 
                                                  c.boundary_conditions.bottom, c.boundary_conditions.top, args...,
                                                  dependencies=dep)

apply_x_bcs!(::Nothing, args...) = nothing
apply_y_bcs!(::Nothing, args...) = nothing
apply_z_bcs!(::Nothing, args...) = nothing
>>>>>>> 6e39d3fc

"""
    _apply_x_bcs!(Gc, grid, west_bc, east_bc, args...)

Apply a west and/or east boundary condition to variable `c`.
"""
@kernel function _apply_x_bcs!(Gc, loc, grid, west_bc, east_bc, args...)
    j, k = @index(Global, NTuple)
    apply_x_west_bc!(Gc, loc, west_bc, j, k, grid, args...)
    apply_x_east_bc!(Gc, loc, east_bc, j, k, grid, args...)
end

"""
    _apply_y_bcs!(Gc, grid, south_bc, north_bc, args...)

Apply a south and/or north boundary condition to variable `c`.
"""
@kernel function _apply_y_bcs!(Gc, loc, grid, south_bc, north_bc, args...)
    i, k = @index(Global, NTuple)
    apply_y_south_bc!(Gc, loc, south_bc, i, k, grid, args...)
    apply_y_north_bc!(Gc, loc, north_bc, i, k, grid, args...)
end

"""
    _apply_z_bcs!(Gc, grid, bottom_bc, top_bc, args...)

Apply a top and/or bottom boundary condition to variable `c`.
"""
@kernel function _apply_z_bcs!(Gc, loc, grid, bottom_bc, top_bc, args...)
    i, j = @index(Global, NTuple)
    apply_z_bottom_bc!(Gc, loc, bottom_bc, i, j, grid, args...)
       apply_z_top_bc!(Gc, loc, top_bc,    i, j, grid, args...)
end

# Fall back functions for boundary conditions that are not of type Flux.
@inline apply_x_east_bc!(  Gc, args...) = nothing
@inline apply_x_west_bc!(  Gc, args...) = nothing
@inline apply_y_north_bc!( Gc, args...) = nothing
@inline apply_y_south_bc!( Gc, args...) = nothing
@inline apply_z_top_bc!(   Gc, args...) = nothing
@inline apply_z_bottom_bc!(Gc, args...) = nothing

# Shortcuts for 'zero' flux boundary conditions.
@inline apply_x_east_bc!(  Gc, loc, ::ZFBC, args...) = nothing
@inline apply_x_west_bc!(  Gc, loc, ::ZFBC, args...) = nothing
@inline apply_y_north_bc!( Gc, loc, ::ZFBC, args...) = nothing
@inline apply_y_south_bc!( Gc, loc, ::ZFBC, args...) = nothing
@inline apply_z_top_bc!(   Gc, loc, ::ZFBC, args...) = nothing
@inline apply_z_bottom_bc!(Gc, loc, ::ZFBC, args...) = nothing

@inline flip(::Center) = Face()
@inline flip(::Face) = Center()

"""
    apply_x_west_bc!(Gc, loc, west_flux::BC{<:Flux}, j, k, grid, args...)

Add the flux divergence associated with a west flux boundary condition on `c`.
Note that because

    `tendency = ∂c/∂t = Gc = - ∇ ⋅ flux`

a positive west flux is associated with an *increase* in `Gc` near the west boundary.
If `west_bc.condition` is a function, the function must have the signature

    `west_bc.condition(j, k, grid, boundary_condition_args...)`

The same logic holds for south and bottom boundary conditions in `y`, and `z`, respectively.
"""
@inline function apply_x_west_bc!(Gc, loc, west_flux::BC{<:Flux}, j, k, grid, args...)
    LX, LY, LZ = loc
    @inbounds Gc[1, j, k] += getbc(west_flux, j, k, grid, args...) * Ax(1, j, k, grid, flip(LX), LY, LZ) / volume(1, j, k, grid, LX, LY, LZ)
    return nothing
end

@inline function apply_y_south_bc!(Gc, loc, south_flux::BC{<:Flux}, i, k, grid, args...)
    LX, LY, LZ = loc
    @inbounds Gc[i, 1, k] += getbc(south_flux, i, k, grid, args...) * Ay(i, 1, k, grid, LX, flip(LY), LZ) / volume(i, 1, k, grid, LX, LY, LZ)
    return nothing
end

@inline function apply_z_bottom_bc!(Gc, loc, bottom_flux::BC{<:Flux}, i, j, grid, args...)
    LX, LY, LZ = loc
    @inbounds Gc[i, j, 1] += getbc(bottom_flux, i, j, grid, args...) * Az(i, j, 1, grid, LX, LY, flip(LZ)) / volume(i, j, 1, grid, LX, LY, LZ)
    return nothing
end

"""
    apply_x_east_bc!(Gc, loc, east_flux::BC{<:Flux}, j, k, grid, args...)

Add the part of flux divergence associated with a east boundary condition on `c`.
Note that because

    `tendency = ∂c/∂t = Gc = - ∇ ⋅ flux`

a positive east flux is associated with a *decrease* in `Gc` near the east boundary.
If `east_bc.condition` is a function, the function must have the signature

    `east_bc.condition(i, j, grid, boundary_condition_args...)`

The same logic holds for north and top boundary conditions in `y`, and `z`, respectively.
"""
@inline function apply_x_east_bc!(Gc, loc, east_flux::BC{<:Flux}, j, k, grid, args...)
    LX, LY, LZ = loc
    @inbounds Gc[grid.Nx, j, k] -= getbc(east_flux, j, k, grid, args...) * Ax(grid.Nx+1, j, k, grid, flip(LX), LY, LZ) / volume(grid.Nx, j, k, grid, LX, LY, LZ)
    return nothing
end

@inline function apply_y_north_bc!(Gc, loc, north_flux::BC{<:Flux}, i, k, grid, args...)
    LX, LY, LZ = loc
    @inbounds Gc[i, grid.Ny, k] -= getbc(north_flux, i, k, grid, args...) * Ay(i, grid.Ny+1, k, grid, LX, flip(LY), LZ) / volume(i, grid.Ny, k, grid, LX, LY, LZ)
    return nothing
end

@inline function apply_z_top_bc!(Gc, loc, top_flux::BC{<:Flux}, i, j, grid, args...)
    LX, LY, LZ = loc
    @inbounds Gc[i, j, grid.Nz] -= getbc(top_flux, i, j, grid, args...) * Az(i, j, grid.Nz+1, grid, LX, LY, flip(LZ)) / volume(i, j, grid.Nz, grid, LX, LY, LZ)
    return nothing
end<|MERGE_RESOLUTION|>--- conflicted
+++ resolved
@@ -31,44 +31,22 @@
 Apply flux boundary conditions to a field `c` by adding the associated flux divergence to
 the source term `Gc` at the left and right.
 """
-<<<<<<< HEAD
 apply_x_bcs!(Gc, grid, c, west_bc, east_bc, arch, dep, args...) =
     launch!(arch, grid, :yz, _apply_x_bcs!, Gc, instantiated_location(Gc), grid, west_bc, east_bc, args..., dependencies=dep)
-=======
-apply_x_bcs!(Gc, c, arch, dep, args...) = launch!(arch, c.grid, :yz, _apply_x_bcs!, Gc, instantiated_location(Gc), c.grid, 
-                                                  c.boundary_conditions.west, c.boundary_conditions.east, args...,
-                                                  dependencies=dep)
->>>>>>> 6e39d3fc
 
 """
 Apply flux boundary conditions to a field `c` by adding the associated flux divergence to
 the source term `Gc` at the left and right.
 """
-<<<<<<< HEAD
 apply_y_bcs!(Gc, grid, c, south_bc, north_bc, arch, dep, args...) =
     launch!(arch, grid, :xz, _apply_y_bcs!, Gc, instantiated_location(Gc), grid, south_bc, north_bc, args..., dependencies=dep)
-=======
-apply_y_bcs!(Gc, c, arch, dep, args...) = launch!(arch, c.grid, :xz, _apply_y_bcs!, Gc, instantiated_location(Gc), c.grid, 
-                                                  c.boundary_conditions.south, c.boundary_conditions.north, args...,
-                                                  dependencies=dep)
->>>>>>> 6e39d3fc
 
 """
 Apply flux boundary conditions to a field `c` by adding the associated flux divergence to
 the source term `Gc` at the top and bottom.
 """
-<<<<<<< HEAD
 apply_z_bcs!(Gc, grid, c, bottom_bc, top_bc, arch, dep, args...) =
     launch!(arch, grid, :xy, _apply_z_bcs!, Gc, instantiated_location(Gc), grid, bottom_bc, top_bc, args..., dependencies=dep)
-=======
-apply_z_bcs!(Gc, c, arch, dep, args...) = launch!(arch, c.grid, :xy, _apply_z_bcs!, Gc, instantiated_location(Gc), c.grid, 
-                                                  c.boundary_conditions.bottom, c.boundary_conditions.top, args...,
-                                                  dependencies=dep)
-
-apply_x_bcs!(::Nothing, args...) = nothing
-apply_y_bcs!(::Nothing, args...) = nothing
-apply_z_bcs!(::Nothing, args...) = nothing
->>>>>>> 6e39d3fc
 
 """
     _apply_x_bcs!(Gc, grid, west_bc, east_bc, args...)
