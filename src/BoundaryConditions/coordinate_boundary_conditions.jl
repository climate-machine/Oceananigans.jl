--- conflicted
+++ resolved
@@ -28,18 +28,6 @@
 setbc!(cbc::CBC, ::Val{:south},  bc) = setfield!(cbc, :left,  bc)
 setbc!(cbc::CBC, ::Val{:north},  bc) = setfield!(cbc, :right, bc)
 
-<<<<<<< HEAD
-Base.getproperty(cbc::CBC, side::Symbol) = getbc(cbc, Val(side))
-
-getbc(cbc::CBC, ::Val{S}) where S = getfield(cbc, S)
-getbc(cbc::CBC, ::Val{:bottom}) = getfield(cbc, :left)
-getbc(cbc::CBC, ::Val{:top})    = getfield(cbc, :right)
-getbc(cbc::CBC, ::Val{:south})  = getfield(cbc, :left)
-getbc(cbc::CBC, ::Val{:north})  = getfield(cbc, :right)
-
-Adapt.adapt_structure(to, cbc::CoordinateBoundaryConditions) =
-    CoordinateBoundaryConditions(Adapt.adapt(to, cbc.left), Adapt.adapt(to, cbc.right))
-=======
 @inline Base.getproperty(cbc::CBC, side::Symbol) = getbc(cbc, Val(side))
 
 @inline getbc(cbc::CBC, ::Val{S}) where S = getfield(cbc, S)
@@ -49,4 +37,6 @@
 @inline getbc(cbc::CBC, ::Val{:north})  = getfield(cbc, :right)
 @inline getbc(cbc::CBC, ::Val{:west})   = getfield(cbc, :left)
 @inline getbc(cbc::CBC, ::Val{:east})   = getfield(cbc, :right)
->>>>>>> 4424804d
+
+Adapt.adapt_structure(to, cbc::CoordinateBoundaryConditions) =
+    CoordinateBoundaryConditions(Adapt.adapt(to, cbc.left), Adapt.adapt(to, cbc.right))