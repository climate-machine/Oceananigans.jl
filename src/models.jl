--- conflicted
+++ resolved
@@ -1,17 +1,12 @@
 using .TurbulenceClosures
 using .TurbulenceClosures: ν₀, κ₀
 
-<<<<<<< HEAD
-mutable struct Model{TS, E, A<:Architecture, G, T, EOS<:EquationOfState,
-                     Λ<:PlanetaryConstants, U, C, Φ, F, BCS, S, K, Θ} <: AbstractModel{TS, E, A}
-=======
 # Abbreviations to make Model struct definition more concise.
 const AOW = AbstractOutputWriter
 const AD  = AbstractDiagnostic
 
 mutable struct Model{TS, E, A<:AbstractArchitecture, G, T, EOS<:AbstractEquationOfState,
-                     Λ<:PlanetaryConstants, U, C, Φ, F, BCS, S, K, Θ} <: AbstractModel
->>>>>>> 82e48411
+                     Λ<:PlanetaryConstants, U, C, Φ, F, BCS, S, K, Θ} <: AbstractModel{TS, E, A}
 
            architecture :: A              # Computer `Architecture` on which `Model` is run
                    grid :: G              # Grid of physical points on which `Model` is solved
