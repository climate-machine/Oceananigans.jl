--- conflicted
+++ resolved
@@ -118,7 +118,6 @@
                      view(parent(b), ii, ji, ki))
 end
 
-<<<<<<< HEAD
 """
     solve!(x, solver::PreconditionedConjugateGradientSolver, b, args...)
 
@@ -152,17 +151,6 @@
      end
 
      ρ = r ⋅ z
-=======
-    a_res = similar(tf) #.data)
-    q     = similar(tf) #.data)
-    p     = similar(tf) #.data)
-    z     = similar(tf) #.data)
-    r     = similar(tf) #.data)
-    RHS   = similar(tf) #.data)
-    x     = similar(tf) #.data)
-
-    parent(a_res) .= 0
->>>>>>> 39ee5468
 
      z = M(r)
      β = ρⁱ⁻¹ / ρ
@@ -173,7 +161,6 @@
      x = x + α * p
      r = r - α * q
 
-<<<<<<< HEAD
      if |r| < tolerance
         break
      end
@@ -186,48 +173,13 @@
 
     # Initialize
     solver.iteration = 0
-=======
-    ii = interior_parent_indices(location(tf, 1), topology(grid, 1), grid.Nx, grid.Hx)
-    ji = interior_parent_indices(location(tf, 2), topology(grid, 2), grid.Ny, grid.Hy)
-    ki = interior_parent_indices(location(tf, 3), topology(grid, 3), grid.Nz, grid.Hz)
-
-    dotproduct(x, y) = mapreduce((x, y) -> x * y, +, view(x, ii, ji, ki), view(y, ii, ji, ki))
-    norm(x) = sqrt(mapreduce(x -> x * x, +, view(x, ii, ji, ki)))
-
-    Amatrix_function = parameters.Amatrix_function
-    A(x; args...) = (Amatrix_function(a_res, x, arch, grid, bcs; args...); return a_res)
->>>>>>> 39ee5468
 
     # q = A*x
     q = solver.linear_operator_product
     solver.linear_operation!(q, x, args...)
 
-<<<<<<< HEAD
     # r = b - A*x
     parent(solver.residual) .= parent(b) .- parent(q)
-=======
-    settings = (
-                                q = q,
-                                p = p,
-                                z = z,
-                                r = r,
-                                x = x,
-                              RHS = RHS,
-                              bcs = bcs,
-                             grid = grid,
-                                A = A,
-                                M = M,
-                            maxit = maxit,
-                              tol = tol,
-                          dotprod = dotproduct,
-                             norm = norm,
-                             arch = arch,
-        reference_pressure_solver = reference_pressure_solver,
-    )
-
-   return PreconditionedConjugateGradientSolver(arch, settings)
-end
->>>>>>> 39ee5468
 
     @debug "PreconditionedConjugateGradientSolver, |b|: $(norm(b))"
     @debug "PreconditionedConjugateGradientSolver, |A(x)|: $(norm(q))"
@@ -262,7 +214,6 @@
         β = ρ / solver.ρⁱ⁻¹
         parent(p) .= parent(z) .+ β .* parent(p)
 
-<<<<<<< HEAD
         @debug "PreconditionedConjugateGradientSolver $(solver.iteration), β: $β"
     end
 
@@ -287,150 +238,11 @@
     solver.iteration >= solver.maximum_iterations && return false
     norm(solver.residual) <= solver.tolerance && return false
     return true
-=======
-"""
-    solve_poisson_equation!(solver::PreconditionedConjugateGradientSolver, RHS, x; args...)
-
-Solves the Poisson equation using an iterative conjugate-gradient method.
-    
-See fig 2.5 in
-
-> The Preconditioned Conjugate Gradient Method in
-  "Templates for the Solution of Linear Systems: Building Blocks for Iterative Methods"
-  Barrett et. al, 2nd Edition.
-    
-Given:
-    * Linear Preconditioner operator M as a function M();
-    * Linear A matrix operator A as a function A();
-    * A dot product function norm();
-    * A right-hand side b;
-    * An initial guess x; and
-    * Local vectors: z, r, p, q
-
-This function executes the algorithm
-    
-```
-    β  = 0
-    r .= b - A(x)
-    i  = 0
-    
-    Loop:
-         if i > MAXIT
-            break
-         end
-
-         z  = M( r )
-         ρ .= dotprod(r,z)
-         p  = z + β*p
-         q  = A(p)
-
-         α = ρ / dotprod(p,q)
-         x = x .+ αp
-         r = r .- αq
-
-         if norm2(r) < tol
-            break
-         end
-
-         i = i + 1
-         ρⁱᵐ1 .= ρ
-         β    .= ρⁱᵐ¹/ρ
-"""
-function solve_poisson_equation!(solver::PreconditionedConjugateGradientSolver, RHS, x; args...)
-    arch       = solver.architecture
-    settings   = solver.settings
-    grid       = settings.grid
-    z, r, p, q = settings.z, settings.r, settings.p, settings.q
-    A          = settings.A
-    M          = settings.M
-    maxit      = settings.maxit
-    tol        = settings.tol
-    dotprod    = settings.dotprod
-    norm       = settings.norm
-
-    β    = 0.0
-    i    = 0
-    ρ    = 0.0
-    ρⁱᵐ¹ = 0.0
-
-    parent(r) .= 0
-
-    # quick_launch!(arch, grid, compute_residual!, r, RHS, A(x))
-    parent(r) .= parent(RHS) .- parent(A(x; args...))
-
-    ### println("PreconditionedConjugateGradientSolver ", i," RHS ", norm(RHS.parent) )
-    ### println("PreconditionedConjugateGradientSolver ", i," A(x) ", norm(A(x; args...).parent) )
-
-    while true
-        @debug println("PreconditionedConjugateGradientSolver ", i," norm(parent(r)) ", norm(parent(r)))
-        
-        i >= maxit && break
-        norm(parent(r)) <= tol && break
-
-        parent(z) .= parent(M(r; args...))
-        @debug println("PreconditionedConjugateGradientSolver ", i," norm(parent(z)) ", norm(parent(z)))
-
-        ρ = dotprod(parent(z), parent(r))
-        @debug println("PreconditionedConjugateGradientSolver ", i," ρ ", ρ )
-
-        if i == 0
-            parent(p) .= parent(z)
-        else
-            β = ρ / ρⁱᵐ¹
-            parent(p) .= parent(z) .+ β .* parent(p)
-        end
-
-        parent(q) .= parent(A(p; args...))
-        @debug println("PreconditionedConjugateGradientSolver ", i," norm(parent(q)) ", norm(parent(q)))
-        
-        α = ρ / dotprod(parent(p), parent(q))
-        @debug println("PreconditionedConjugateGradientSolver ", i," α ", α)
-        
-        parent(x) .= parent(x) .+ α .* parent(p)
-        parent(r) .= parent(r) .- α .* parent(q)
-
-        i     = i+1
-        ρⁱᵐ¹  = ρ
-    end
-
-    #=
-    # No preconditioner verison
-    i    = 0
-    r   .= RHS .- A(x)
-    p   .= r
-    γ    = dotprod(r,r)
-
-    while true
-        if i > maxit
-            break
-        end
-        q   .= A(p)
-        α    = γ/dotprod(p,q)
-        x   .= x .+ α .* p
-        r   .= r .- α .* q
-        println("Solver ", i," ", norm(r) )
-        if norm(r) <= tol
-            break
-        end
-        γ⁺   = dotprod(r,r)
-        β    = γ⁺/γ
-        p   .= r .+ β .* p
-        γ    = γ⁺
-        i    = i+1
-    end
-
-    println("PreconditionedConjugateGradientSolver ", i," ", norm(r.parent) )
-    =#
-
-    fill_halo_regions!(x, arch)
-
-    return x, norm(parent(r))
->>>>>>> 39ee5468
 end
 
 function Base.show(io::IO, solver::PreconditionedConjugateGradientSolver)
-    print(io, "Oceanigans compatible preconditioned conjugate gradient solver.\n")
-    print(io, " Problem size = "  , size(solver.settings.q) )
-    print(io, "\n Grid = "  , solver.settings.grid  )
+    print(io, "Oceananigans-compatible preconditioned conjugate gradient solver.\n")
+    print(io, " Problem size = "  , size(solver.q), '\n')
+    print(io, " Grid = "  , solver.grid)
     return nothing
 end