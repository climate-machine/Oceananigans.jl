module Fields

export
    Face, Center,
    AbstractField, Field,
<<<<<<< HEAD
    CenterField, XFaceField, YFaceField, ZFaceField,
    ReducedField, AveragedField, ComputedField, BackgroundField,
=======
    CellField, XFaceField, YFaceField, ZFaceField,
    ReducedField, AveragedField, ComputedField, KernelComputedField, BackgroundField,
>>>>>>> 50b94132
    interior, interiorparent, data,
    xnode, ynode, znode, location,
    set!, compute!, @compute,
    VelocityFields, TracerFields, tracernames, PressureFields, TendencyFields,
    interpolate

using Oceananigans.Architectures
using Oceananigans.Grids
using Oceananigans.BoundaryConditions

Base.zeros(FT, ::CPU, Nx, Ny, Nz) = zeros(FT, Nx, Ny, Nz)
Base.zeros(FT, ::GPU, Nx, Ny, Nz) = zeros(FT, Nx, Ny, Nz) |> CuArray
Base.zeros(arch, grid, Nx, Ny, Nz) = zeros(eltype(grid), arch, Nx, Ny, Nz)

include("new_data.jl")
include("abstract_field.jl")
include("field.jl")
include("zero_field.jl")
include("reduced_field.jl")
include("averaged_field.jl")
include("computed_field.jl")
include("kernel_computed_field.jl")
include("pressure_field.jl")
include("function_field.jl")
include("set!.jl")
include("tracer_names.jl")
include("validate_field_tuple_grid.jl")
include("field_tuples.jl")
include("background_fields.jl")
include("show_fields.jl")
include("interpolate.jl")

end<|MERGE_RESOLUTION|>--- conflicted
+++ resolved
@@ -3,13 +3,8 @@
 export
     Face, Center,
     AbstractField, Field,
-<<<<<<< HEAD
     CenterField, XFaceField, YFaceField, ZFaceField,
-    ReducedField, AveragedField, ComputedField, BackgroundField,
-=======
-    CellField, XFaceField, YFaceField, ZFaceField,
     ReducedField, AveragedField, ComputedField, KernelComputedField, BackgroundField,
->>>>>>> 50b94132
     interior, interiorparent, data,
     xnode, ynode, znode, location,
     set!, compute!, @compute,
