using Adapt
using Statistics
using KernelAbstractions: @kernel, @index, Event
using Oceananigans.Grids
using Oceananigans.BoundaryConditions: fill_halo_regions!

struct ComputedField{X, Y, Z, S, O, A, D, G, T, C} <: AbstractDataField{X, Y, Z, A, G, T}
                   data :: D
           architecture :: A
                   grid :: G
                operand :: O
    boundary_conditions :: C
                 status :: S

    function ComputedField{X, Y, Z}(data::D,
                                    arch::A,
                                    grid::G,
                                    operand::O,
                                    boundary_conditions::C;
                                    recompute_safely=true) where {X, Y, Z, D, A, G, O, C}

        validate_field_data(X, Y, Z, data, grid)

        # Use FieldStatus if we want to avoid always recomputing
        status = recompute_safely ? nothing : FieldStatus(0.0)

        S = typeof(status)
        T = eltype(grid)

        return new{X, Y, Z, S, O, A, D, G, T, C}(data, arch, grid, operand, boundary_conditions, status)
    end
end

# We define special default boundary conditions for ComputedField, because currently
# `DefaultBoundaryCondition` uses ImpenetrableBoundaryCondition() in bounded directions
# and for fields on Faces, which is not what we want in general for ComputedFields
DefaultComputedFieldBoundaryCondition(::Type{Grids.Periodic}, loc) = PeriodicBoundaryCondition()
DefaultComputedFieldBoundaryCondition(::Type{Flat}, loc) = nothing
DefaultComputedFieldBoundaryCondition(::Type{Bounded}, ::Type{Center}) = NoFluxBoundaryCondition()
DefaultComputedFieldBoundaryCondition(::Type{Bounded}, ::Type{Face}) = nothing

function ComputedFieldBoundaryConditions(grid, loc;
                                           east = DefaultComputedFieldBoundaryCondition(topology(grid, 1), loc[1]),
                                           west = DefaultComputedFieldBoundaryCondition(topology(grid, 1), loc[1]),
                                          south = DefaultComputedFieldBoundaryCondition(topology(grid, 2), loc[2]),
                                          north = DefaultComputedFieldBoundaryCondition(topology(grid, 2), loc[2]),
                                         bottom = DefaultComputedFieldBoundaryCondition(topology(grid, 3), loc[3]),
                                            top = DefaultComputedFieldBoundaryCondition(topology(grid, 3), loc[3]))

    return FieldBoundaryConditions(grid, loc; east=east, west=west, south=south, north=north, bottom=bottom, top=top)
end


"""
    ComputedField(operand [, arch=nothing]; data = nothing, recompute_safely = true,
                  boundary_conditions = ComputedFieldBoundaryConditions(operand.grid, location(operand))

Returns a field whose data is `computed` from `operand`. If `arch`itecture is not supplied it
is inferred from `operand`.

If the keyword argument `data` is not provided, memory is allocated to store
the result. The `arch`itecture of `data` is inferred from `operand`.

If `data` is provided and `recompute_safely=false`, then "recomputation" of the `ComputedField`
is avoided if possible.

`boundary_conditions` are set to 
"""
<<<<<<< HEAD
function ComputedField(operand; kwargs...)

=======
function ComputedField(operand, arch = nothing;
                       data = nothing,
                       recompute_safely = true,
                       
                       boundary_conditions = ComputedFieldBoundaryConditions(operand.grid, location(operand)))
    
>>>>>>> f83fce8c
    loc = location(operand)
    grid = operand.grid

<<<<<<< HEAD
    return ComputedField(loc..., operand, arch, grid; kwargs...)
end

function ComputedField(LX, LY, LZ, operand, arch, grid;
                       data = nothing,
                       recompute_safely = true,
                       boundary_conditions = ComputedFieldBoundaryConditions(grid, (LX, LY, LZ)))
    
=======
    # Architecturanigans
    operand_arch = architecture(operand)
    arch = isnothing(operand_arch) ? arch : operand_arch
    isnothing(arch) && error("The architecture must be provided, or inferrable from `operand`!")

>>>>>>> f83fce8c
    if isnothing(data)
        data = new_data(arch, grid, (LX, LY, LZ))
        recompute_safely = false
    end

    return ComputedField{LX, LY, LZ}(data, arch, grid, operand, boundary_conditions; recompute_safely=recompute_safely)
end

"""
    compute!(comp::ComputedField)

Compute `comp.operand` and store the result in `comp.data`.
"""
function compute!(comp::ComputedField{X, Y, Z}, time=nothing) where {X, Y, Z}
    compute_at!(comp.operand, time) # ensures any 'dependencies' of the computation are computed first

    arch = architecture(comp)

    workgroup, worksize = work_layout(comp.grid,
                                      :xyz,
                                      include_right_boundaries=true,
                                      location=(X, Y, Z))

    compute_kernel! = _compute!(device(arch), workgroup, worksize) 

    event = compute_kernel!(comp.data, comp.operand; dependencies=Event(device(arch)))

    wait(device(arch), event)

    fill_halo_regions!(comp, arch)

    return nothing
end

compute_at!(field::ComputedField{X, Y, Z, <:FieldStatus}, time) where {X, Y, Z} =
    conditional_compute!(field, time)

"""Compute an `operand` and store in `data`."""
@kernel function _compute!(data, operand)
    i, j, k = @index(Global, NTuple)
    @inbounds data[i, j, k] = operand[i, j, k]
end

#####
##### Adapt
#####

Adapt.adapt_structure(to, computed_field::ComputedField) = Adapt.adapt(to, computed_field.data)<|MERGE_RESOLUTION|>--- conflicted
+++ resolved
@@ -66,21 +66,11 @@
 
 `boundary_conditions` are set to 
 """
-<<<<<<< HEAD
 function ComputedField(operand; kwargs...)
 
-=======
-function ComputedField(operand, arch = nothing;
-                       data = nothing,
-                       recompute_safely = true,
-                       
-                       boundary_conditions = ComputedFieldBoundaryConditions(operand.grid, location(operand)))
-    
->>>>>>> f83fce8c
     loc = location(operand)
     grid = operand.grid
 
-<<<<<<< HEAD
     return ComputedField(loc..., operand, arch, grid; kwargs...)
 end
 
@@ -89,13 +79,11 @@
                        recompute_safely = true,
                        boundary_conditions = ComputedFieldBoundaryConditions(grid, (LX, LY, LZ)))
     
-=======
     # Architecturanigans
     operand_arch = architecture(operand)
     arch = isnothing(operand_arch) ? arch : operand_arch
     isnothing(arch) && error("The architecture must be provided, or inferrable from `operand`!")
 
->>>>>>> f83fce8c
     if isnothing(data)
         data = new_data(arch, grid, (LX, LY, LZ))
         recompute_safely = false
