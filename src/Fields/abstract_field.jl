--- conflicted
+++ resolved
@@ -32,15 +32,9 @@
 Abstract supertype for fields with concrete data in settable underlying arrays,
 located at `(X, Y, Z)` on architecture `A` and defined on a grid `G` with eltype `T`.
 """
-<<<<<<< HEAD
 abstract type AbstractDataField{X, Y, Z, A, G, T} <: AbstractField{X, Y, Z, A, G, T} end
 
 Base.IndexStyle(::AbstractField) = IndexCartesian()
-=======
-abstract type AbstractField{X, Y, Z,
-                            A <: Union{AbstractArchitecture, Nothing},
-                            G <: Union{AbstractGrid, Nothing}} end
->>>>>>> bbad175e
 
 function validate_field_data(X, Y, Z, data, grid)
     Tx, Ty, Tz = total_size((X, Y, Z), grid)
@@ -127,16 +121,11 @@
 
 @inline instantiated_location(::AbstractField{LX, LY, LZ}) where {LX, LY, LZ} = (LX(), LY(), LZ())
 
-<<<<<<< HEAD
 "Returns the architecture of on which `f` is defined."
 architecture(f::AbstractField) = f.architecture
-=======
-"Returns the architecture where the field data `f.data` is stored."
-architecture(f::AbstractField) = f.architecture
 
 "Returns the length of a field's `data`."
 @inline Base.length(f::AbstractField) = length(f.data)
->>>>>>> bbad175e
 
 "Returns the topology of a fields' `grid`."
 @inline topology(f, args...) = topology(f.grid, args...)
