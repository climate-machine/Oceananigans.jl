using Oceananigans.Advection
using Oceananigans.Buoyancy
using Oceananigans.Coriolis
using Oceananigans.Operators
using Oceananigans.StokesDrift
using Oceananigans.TurbulenceClosures: ∂ⱼ_2ν_Σ₁ⱼ, ∂ⱼ_2ν_Σ₂ⱼ, ∂ⱼ_2ν_Σ₃ⱼ, ∇_κ_∇c

"""
    u_velocity_tendency(i, j, k, grid,
                        advection,
                        coriolis,
                        stokes_drift,
                        closure,
                        background_fields,
                        velocities,
                        tracers,
                        diffusivities,
                        forcings,
                        hydrostatic_pressure,
                        clock)

Return the tendency for the horizontal velocity in the x-direction, or the east-west
direction, ``u``, at grid point `i, j, k`.

The tendency for ``u`` is called ``G_u`` and defined via

    ``∂_t u = G_u - ∂_x ϕ_n``

where ∂_x ϕ_n is the non-hydrostatic pressure gradient in the x-direction.

`coriolis`, `stokes_drift`, and `closure` are types encoding information about Coriolis
forces, surface waves, and the prescribed turbulence closure.

`background_fields` is a `NamedTuple` containing background velocity and tracer
`FunctionFields`.

The arguments `velocities`, `tracers`, and `diffusivities` are `NamedTuple`s with the three
velocity components, tracer fields, and precalculated diffusivities where applicable.
`forcings` is a named tuple of forcing functions. `hydrostatic_pressure` is the hydrostatic
pressure anomaly.

`clock` keeps track of `clock.time` and `clock.iteration`.
"""
@inline function u_velocity_tendency(i, j, k, grid,
                                     advection,
                                     coriolis,
                                     stokes_drift,
                                     closure,
                                     buoyancy,
                                     background_fields,
                                     velocities,
                                     tracers,
                                     diffusivities,
                                     forcings,
                                     hydrostatic_pressure,
                                     clock)

    return ( - div_Uu(i, j, k, grid, advection, velocities, velocities.u)
             - div_Uu(i, j, k, grid, advection, background_fields.velocities, velocities.u)
             - div_Uu(i, j, k, grid, advection, velocities, background_fields.velocities.u)
             - x_f_cross_U(i, j, k, grid, coriolis, velocities)
             - ∂xᶠᵃᵃ(i, j, k, grid, hydrostatic_pressure)
             + ∂ⱼ_2ν_Σ₁ⱼ(i, j, k, grid, clock, closure, velocities, diffusivities)
<<<<<<< HEAD
             + x_curl_Uˢ_cross_U(i, j, k, grid, surface_waves, velocities, clock.time)
             + ∂t_uˢ(i, j, k, grid, surface_waves, clock.time)
             + x_dot_g_b(i, j, k, grid, buoyancy, tracers)
=======
             + x_curl_Uˢ_cross_U(i, j, k, grid, stokes_drift, velocities, clock.time)
             + ∂t_uˢ(i, j, k, grid, stokes_drift, clock.time)
>>>>>>> 7a2c5244
             + forcings.u(i, j, k, grid, clock, merge(velocities, tracers)))
end

"""
    v_velocity_tendency(i, j, k, grid,
                        advection,
                        coriolis,
                        stokes_drift,
                        closure,
                        background_fields,
                        velocities,
                        tracers,
                        diffusivities,
                        forcings,
                        hydrostatic_pressure,
                        clock)

Return the tendency for the horizontal velocity in the y-direction, or the north-south
direction, ``v``, at grid point `i, j, k`.

The tendency for ``v`` is called ``G_v`` and defined via

    ``∂_t v = G_v - ∂_y ϕ_n``

where ∂_y ϕ_n is the non-hydrostatic pressure gradient in the y-direction.

`coriolis`, `stokes_drift`, and `closure` are types encoding information about Coriolis
forces, surface waves, and the prescribed turbulence closure.

`background_fields` is a `NamedTuple` containing background velocity and tracer
`FunctionFields`.

The arguments `velocities`, `tracers`, and `diffusivities` are `NamedTuple`s with the three
velocity components, tracer fields, and precalculated diffusivities where applicable.
`forcings` is a named tuple of forcing functions. `hydrostatic_pressure` is the hydrostatic
pressure anomaly.

`clock` keeps track of `clock.time` and `clock.iteration`.
"""
@inline function v_velocity_tendency(i, j, k, grid,
                                     advection,
                                     coriolis,
                                     stokes_drift,
                                     closure,
                                     buoyancy,
                                     background_fields,
                                     velocities,
                                     tracers,
                                     diffusivities,
                                     forcings,
                                     hydrostatic_pressure,
                                     clock)

    return ( - div_Uv(i, j, k, grid, advection, velocities, velocities.v)
             - div_Uv(i, j, k, grid, advection, background_fields.velocities, velocities.v)
             - div_Uv(i, j, k, grid, advection, velocities, background_fields.velocities.v)
             - y_f_cross_U(i, j, k, grid, coriolis, velocities)
             - ∂yᵃᶠᵃ(i, j, k, grid, hydrostatic_pressure)
             + ∂ⱼ_2ν_Σ₂ⱼ(i, j, k, grid, clock, closure, velocities, diffusivities)
<<<<<<< HEAD
             + y_curl_Uˢ_cross_U(i, j, k, grid, surface_waves, velocities, clock.time)
             + ∂t_vˢ(i, j, k, grid, surface_waves, clock.time)
             + y_dot_g_b(i, j, k, grid, buoyancy, tracers)
=======
             + y_curl_Uˢ_cross_U(i, j, k, grid, stokes_drift, velocities, clock.time)
             + ∂t_vˢ(i, j, k, grid, stokes_drift, clock.time)
>>>>>>> 7a2c5244
             + forcings.v(i, j, k, grid, clock, merge(velocities, tracers)))
end

"""
    w_velocity_tendency(i, j, k, grid,
                        advection,
                        coriolis,
<<<<<<< HEAD
                        surface_waves,
=======
                        stokes_drift, 
>>>>>>> 7a2c5244
                        closure,
                        background_fields,
                        velocities,
                        tracers,
                        diffusivities,
                        forcings,
                        clock)

Return the tendency for the vertical velocity ``w`` at grid point `i, j, k`.
The tendency for ``w`` is called ``G_w`` and defined via

    ``∂_t w = G_w - ∂_z ϕ_n``

where ∂_z ϕ_n is the non-hydrostatic pressure gradient in the z-direction.

`coriolis`, `stokes_drift`, and `closure` are types encoding information about Coriolis
forces, surface waves, and the prescribed turbulence closure.

`background_fields` is a `NamedTuple` containing background velocity and tracer
`FunctionFields`.

The arguments `velocities`, `tracers`, and `diffusivities` are `NamedTuple`s with the three
velocity components, tracer fields, and precalculated diffusivities where applicable.
`forcings` is a named tuple of forcing functions.

`clock` keeps track of `clock.time` and `clock.iteration`.
"""
@inline function w_velocity_tendency(i, j, k, grid,
                                     advection,
                                     coriolis,
<<<<<<< HEAD
                                     surface_waves,
=======
                                     stokes_drift, 
>>>>>>> 7a2c5244
                                     closure,
                                     background_fields,
                                     velocities,
                                     tracers,
                                     diffusivities,
                                     forcings,
                                     clock)

    return ( - div_Uw(i, j, k, grid, advection, velocities, velocities.w)
             - div_Uw(i, j, k, grid, advection, background_fields.velocities, velocities.w)
             - div_Uw(i, j, k, grid, advection, velocities, background_fields.velocities.w)
             - z_f_cross_U(i, j, k, grid, coriolis, velocities)
             + ∂ⱼ_2ν_Σ₃ⱼ(i, j, k, grid, clock, closure, velocities, diffusivities)
             + z_curl_Uˢ_cross_U(i, j, k, grid, stokes_drift, velocities, clock.time)
             + ∂t_wˢ(i, j, k, grid, stokes_drift, clock.time)
             + forcings.w(i, j, k, grid, clock, merge(velocities, tracers)))
end

"""
    tracer_tendency(i, j, k, grid,
                    val_tracer_index::Val{tracer_index},
                    advection,
                    closure,
                    buoyancy,
                    background_fields,
                    velocities,
                    tracers,
                    diffusivities,
                    forcing,
                    clock)

Return the tendency for a tracer field with index `tracer_index`
at grid point `i, j, k`.

The tendency is called ``G_c`` and defined via

    ``∂_t c = G_c``

where `c = C[tracer_index]`.

`closure` and `buoyancy` are types encoding information about the prescribed
turbulence closure and buoyancy model.

`background_fields` is a `NamedTuple` containing background velocity and tracer
`FunctionFields`.

The arguments `velocities`, `tracers`, and `diffusivities` are `NamedTuple`s with the three
velocity components, tracer fields, and precalculated diffusivities where applicable.
`forcings` is a named tuple of forcing functions.

`clock` keeps track of `clock.time` and `clock.iteration`.
"""
@inline function tracer_tendency(i, j, k, grid,
                                 val_tracer_index::Val{tracer_index},
                                 advection,
                                 closure,
                                 buoyancy,
                                 background_fields,
                                 velocities,
                                 tracers,
                                 diffusivities,
                                 forcing,
                                 clock) where tracer_index

    @inbounds c = tracers[tracer_index]
    @inbounds background_fields_c = background_fields.tracers[tracer_index]

    return ( - div_Uc(i, j, k, grid, advection, velocities, c)
             - div_Uc(i, j, k, grid, advection, background_fields.velocities, c)
             - div_Uc(i, j, k, grid, advection, velocities, background_fields_c)
             + ∇_κ_∇c(i, j, k, grid, clock, closure, c, val_tracer_index, diffusivities, tracers, buoyancy)
             + forcing(i, j, k, grid, clock, merge(velocities, tracers)))
end<|MERGE_RESOLUTION|>--- conflicted
+++ resolved
@@ -61,14 +61,9 @@
              - x_f_cross_U(i, j, k, grid, coriolis, velocities)
              - ∂xᶠᵃᵃ(i, j, k, grid, hydrostatic_pressure)
              + ∂ⱼ_2ν_Σ₁ⱼ(i, j, k, grid, clock, closure, velocities, diffusivities)
-<<<<<<< HEAD
-             + x_curl_Uˢ_cross_U(i, j, k, grid, surface_waves, velocities, clock.time)
-             + ∂t_uˢ(i, j, k, grid, surface_waves, clock.time)
-             + x_dot_g_b(i, j, k, grid, buoyancy, tracers)
-=======
              + x_curl_Uˢ_cross_U(i, j, k, grid, stokes_drift, velocities, clock.time)
              + ∂t_uˢ(i, j, k, grid, stokes_drift, clock.time)
->>>>>>> 7a2c5244
+             + x_dot_g_b(i, j, k, grid, buoyancy, tracers)
              + forcings.u(i, j, k, grid, clock, merge(velocities, tracers)))
 end
 
@@ -128,14 +123,9 @@
              - y_f_cross_U(i, j, k, grid, coriolis, velocities)
              - ∂yᵃᶠᵃ(i, j, k, grid, hydrostatic_pressure)
              + ∂ⱼ_2ν_Σ₂ⱼ(i, j, k, grid, clock, closure, velocities, diffusivities)
-<<<<<<< HEAD
-             + y_curl_Uˢ_cross_U(i, j, k, grid, surface_waves, velocities, clock.time)
-             + ∂t_vˢ(i, j, k, grid, surface_waves, clock.time)
-             + y_dot_g_b(i, j, k, grid, buoyancy, tracers)
-=======
              + y_curl_Uˢ_cross_U(i, j, k, grid, stokes_drift, velocities, clock.time)
              + ∂t_vˢ(i, j, k, grid, stokes_drift, clock.time)
->>>>>>> 7a2c5244
+             + y_dot_g_b(i, j, k, grid, buoyancy, tracers)
              + forcings.v(i, j, k, grid, clock, merge(velocities, tracers)))
 end
 
@@ -143,11 +133,7 @@
     w_velocity_tendency(i, j, k, grid,
                         advection,
                         coriolis,
-<<<<<<< HEAD
-                        surface_waves,
-=======
-                        stokes_drift, 
->>>>>>> 7a2c5244
+                        stokes_drift,
                         closure,
                         background_fields,
                         velocities,
@@ -178,11 +164,7 @@
 @inline function w_velocity_tendency(i, j, k, grid,
                                      advection,
                                      coriolis,
-<<<<<<< HEAD
-                                     surface_waves,
-=======
-                                     stokes_drift, 
->>>>>>> 7a2c5244
+                                     stokes_drift,
                                      closure,
                                      background_fields,
                                      velocities,
