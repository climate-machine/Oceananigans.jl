module Architectures

export AbstractArchitecture, AbstractCPUArchitecture, AbstractGPUArchitecture
export CPU, GPU
export device, architecture, array_type, arch_array

using CUDA
using KernelAbstractions
<<<<<<< HEAD
using CUDAKernels
=======
using Adapt
using OffsetArrays
>>>>>>> e4d38229

"""
    AbstractArchitecture

Abstract supertype for architectures supported by Oceananigans.
"""
abstract type AbstractArchitecture end


"""
    AbstractCPUArchitecture

Abstract supertype for CPU architectures supported by Oceananigans.
"""
abstract type AbstractCPUArchitecture <: AbstractArchitecture end

"""
    AbstractGPUArchitecture

Abstract supertype for GPU architectures supported by Oceananigans.
"""
abstract type AbstractGPUArchitecture <: AbstractArchitecture end

"""
    CPU <: AbstractArchitecture

Run Oceananigans on one CPU node. Uses multiple threads if the environment
variable `JULIA_NUM_THREADS` is set.
"""
struct CPU <: AbstractCPUArchitecture end

"""
    GPU <: AbstractArchitecture

Run Oceananigans on a single NVIDIA CUDA GPU.
"""
struct GPU <: AbstractGPUArchitecture end

device(::AbstractCPUArchitecture) = KernelAbstractions.CPU()
device(::AbstractGPUArchitecture) = CUDAKernels.CUDADevice()

architecture(::Number)  = nothing
architecture(::Array)   = CPU()
architecture(::CuArray) = GPU()

array_type(::CPU) = Array
array_type(::GPU) = CuArray

arch_array(::AbstractCPUArchitecture, A::Array) = A
arch_array(::AbstractCPUArchitecture, A::CuArray) = Array(A)
arch_array(::AbstractGPUArchitecture, A::Array) = CuArray(A)
arch_array(::AbstractGPUArchitecture, A::CuArray) = A

const OffsetCPUArray = OffsetArray{FT, N, <:Array} where {FT, N}
const OffsetGPUArray = OffsetArray{FT, N, <:CuArray} where {FT, N}

Adapt.adapt_structure(::CPU, a::OffsetCPUArray) = a
Adapt.adapt_structure(::GPU, a::OffsetGPUArray) = a

Adapt.adapt_structure(::GPU, a::OffsetCPUArray) = OffsetArray(CuArray(a.parent), a.offsets...)
Adapt.adapt_structure(::CPU, a::OffsetGPUArray) = OffsetArray(Array(a.parent), a.offsets...)

end<|MERGE_RESOLUTION|>--- conflicted
+++ resolved
@@ -6,12 +6,9 @@
 
 using CUDA
 using KernelAbstractions
-<<<<<<< HEAD
 using CUDAKernels
-=======
 using Adapt
 using OffsetArrays
->>>>>>> e4d38229
 
 """
     AbstractArchitecture
