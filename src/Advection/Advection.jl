--- conflicted
+++ resolved
@@ -17,13 +17,9 @@
     advective_tracer_flux_z,
 
     CenteredSecondOrder,
-<<<<<<< HEAD
+    UpwindBiasedThirdOrder,
     CenteredFourthOrder,
     WENO, WENO5
-=======
-    UpwindBiasedThirdOrder,
-    CenteredFourthOrder
->>>>>>> d80be8cf
 
 using Oceananigans.Operators
 
@@ -39,13 +35,11 @@
 include("centered_second_order.jl")
 include("upwind_biased_third_order.jl")
 include("centered_fourth_order.jl")
-<<<<<<< HEAD
+
 include("weno_reconstruction.jl")
 include("weno.jl")
 include("weno5.jl")
-=======
 
->>>>>>> d80be8cf
 include("momentum_advection_operators.jl")
 include("tracer_advection_operators.jl")
 
