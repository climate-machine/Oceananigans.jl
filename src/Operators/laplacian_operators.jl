#####
##### Horizontal Laplacians
#####

@inline function ∇²hᶜᶜᶜ(i, j, k, grid, c)
<<<<<<< HEAD
    return 1/Vᶜᶜᶜ(i, j, k, grid) * (δxᶜᶜᵃ(i, j, k, grid, Ax_∂xᶠᶜᶜ, c) +
                                    δyᶜᶜᵃ(i, j, k, grid, Ay_∂yᶜᶠᶜ, c))
end

@inline function ∇²hᶠᶜᶜ(i, j, k, grid, u)
    return 1/Vᶠᶜᶜ(i, j, k, grid) * (δxᶠᶜᵃ(i, j, k, grid, Ax_∂xᶜᶜᶜ, u) +
                                    δyᶠᶜᵃ(i, j, k, grid, Ay_∂yᶠᶠᶜ, u))
end

@inline function ∇²hᶜᶠᶜ(i, j, k, grid, v)
    return 1/Vᶜᶠᶜ(i, j, k, grid) * (δxᶜᶠᵃ(i, j, k, grid, Ax_∂xᶠᶠᶜ, v) +
                                    δyᶜᶠᵃ(i, j, k, grid, Ay_∂yᶜᶜᶜ, v))
=======
    return 1/Vᶜᶜᶜ(i, j, k, grid) * (δxᶜᵃᵃ(i, j, k, grid, Ax_∂xᶠᶜᶜ, c) +
                                    δyᵃᶜᵃ(i, j, k, grid, Ay_∂yᶜᶠᶜ, c))
end

@inline function ∇²hᶠᶜᶜ(i, j, k, grid, u)
    return 1/Vᶠᶜᶜ(i, j, k, grid) * (δxᶠᵃᵃ(i, j, k, grid, Ax_∂xᶜᶜᶜ, u) +
                                    δyᵃᶜᵃ(i, j, k, grid, Ay_∂yᶠᶠᶜ, u))
end

@inline function ∇²hᶜᶠᶜ(i, j, k, grid, v)
    return 1/Vᶜᶠᶜ(i, j, k, grid) * (δxᶜᵃᵃ(i, j, k, grid, Ax_∂xᶠᶠᶜ, v) +
                                    δyᵃᶠᵃ(i, j, k, grid, Ay_∂yᶜᶜᶜ, v))
>>>>>>> 64406e39
end

"""
    ∇²ᶜᶜᶜ(i, j, k, grid, c)

Calculates the Laplacian of c via

    1/V * [δxᶜᵃᵃ(Ax * ∂xᶠᵃᵃ(c)) + δyᵃᶜᵃ(Ay * ∂yᵃᶠᵃ(c)) + δzᵃᵃᶜ(Az * ∂zᵃᵃᶠ(c))]

which will end up at the location `ccc`.
"""
@inline function ∇²ᶜᶜᶜ(i, j, k, grid, c)
    return 1/Vᶜᶜᶜ(i, j, k, grid) * (δxᶜᵃᵃ(i, j, k, grid, Ax_∂xᶠᶜᶜ, c) +
                                    δyᵃᶜᵃ(i, j, k, grid, Ay_∂yᶜᶠᶜ, c) +
                                    δzᵃᵃᶜ(i, j, k, grid, Az_∂zᶜᶜᶠ, c))
end<|MERGE_RESOLUTION|>--- conflicted
+++ resolved
@@ -3,20 +3,6 @@
 #####
 
 @inline function ∇²hᶜᶜᶜ(i, j, k, grid, c)
-<<<<<<< HEAD
-    return 1/Vᶜᶜᶜ(i, j, k, grid) * (δxᶜᶜᵃ(i, j, k, grid, Ax_∂xᶠᶜᶜ, c) +
-                                    δyᶜᶜᵃ(i, j, k, grid, Ay_∂yᶜᶠᶜ, c))
-end
-
-@inline function ∇²hᶠᶜᶜ(i, j, k, grid, u)
-    return 1/Vᶠᶜᶜ(i, j, k, grid) * (δxᶠᶜᵃ(i, j, k, grid, Ax_∂xᶜᶜᶜ, u) +
-                                    δyᶠᶜᵃ(i, j, k, grid, Ay_∂yᶠᶠᶜ, u))
-end
-
-@inline function ∇²hᶜᶠᶜ(i, j, k, grid, v)
-    return 1/Vᶜᶠᶜ(i, j, k, grid) * (δxᶜᶠᵃ(i, j, k, grid, Ax_∂xᶠᶠᶜ, v) +
-                                    δyᶜᶠᵃ(i, j, k, grid, Ay_∂yᶜᶜᶜ, v))
-=======
     return 1/Vᶜᶜᶜ(i, j, k, grid) * (δxᶜᵃᵃ(i, j, k, grid, Ax_∂xᶠᶜᶜ, c) +
                                     δyᵃᶜᵃ(i, j, k, grid, Ay_∂yᶜᶠᶜ, c))
 end
@@ -29,7 +15,6 @@
 @inline function ∇²hᶜᶠᶜ(i, j, k, grid, v)
     return 1/Vᶜᶠᶜ(i, j, k, grid) * (δxᶜᵃᵃ(i, j, k, grid, Ax_∂xᶠᶠᶜ, v) +
                                     δyᵃᶠᵃ(i, j, k, grid, Ay_∂yᶜᶜᶜ, v))
->>>>>>> 64406e39
 end
 
 """
