const ArrayOrField = Union{AbstractArray, AbstractField}

#####
##### Diffusivities
#####

@inline κᶠᶜᶜ(i, j, k, grid, clock, κ::Number) = κ
@inline κᶜᶠᶜ(i, j, k, grid, clock, κ::Number) = κ
@inline κᶜᶜᶠ(i, j, k, grid, clock, κ::Number) = κ

<<<<<<< HEAD
@inline κᶠᶜᶜ(i, j, k, grid, clock, κ::F) where F<:Function = κ(xnode(Face,   i, grid), ynode(Center, j, grid), znode(Center, k, grid), clock.time)
@inline κᶜᶠᶜ(i, j, k, grid, clock, κ::F) where F<:Function = κ(xnode(Center, i, grid), ynode(Face,   j, grid), znode(Center, k, grid), clock.time)
@inline κᶜᶜᶠ(i, j, k, grid, clock, κ::F) where F<:Function = κ(xnode(Center, i, grid), ynode(Center, j, grid), znode(Face,   k, grid), clock.time)
=======
@inline κᶠᶜᶜ(i, j, k, grid, clock, κ::Function) = κ(xnode(Face,   i, grid), ynode(Center, j, grid), znode(Center, k, grid), clock.time)
@inline κᶜᶠᶜ(i, j, k, grid, clock, κ::Function) = κ(xnode(Center, i, grid), ynode(Face,   j, grid), znode(Center, k, grid), clock.time)
@inline κᶜᶜᶠ(i, j, k, grid, clock, κ::Function) = κ(xnode(Center, i, grid), ynode(Center, j, grid), znode(Face,   k, grid), clock.time)
>>>>>>> 8950cdea

# Assumes that `κ` is located at cell centers
@inline κᶠᶜᶜ(i, j, k, grid, clock, κ::ArrayOrField) = ℑxᶠᵃᵃ(i, j, k, grid, κ)
@inline κᶜᶠᶜ(i, j, k, grid, clock, κ::ArrayOrField) = ℑyᵃᶠᵃ(i, j, k, grid, κ)
@inline κᶜᶜᶠ(i, j, k, grid, clock, κ::ArrayOrField) = ℑzᵃᵃᶠ(i, j, k, grid, κ)

#####
##### Diffusive fluxes
#####

@inline diffusive_flux_x(i, j, k, grid, clock, κ, c) = κᶠᶜᶜ(i, j, k, grid, clock, κ) * ∂xᶠᶜᵃ(i, j, k, grid, c)
@inline diffusive_flux_y(i, j, k, grid, clock, κ, c) = κᶜᶠᶜ(i, j, k, grid, clock, κ) * ∂yᶜᶠᵃ(i, j, k, grid, c)
@inline diffusive_flux_z(i, j, k, grid, clock, κ, c) = κᶜᶜᶠ(i, j, k, grid, clock, κ) * ∂zᵃᵃᶠ(i, j, k, grid, c)

#####
##### Diffusive flux divergence
#####

"""
    ∇_κ_∇c(i, j, k, grid, clock, closure::AbstractTurbulenceClosure, c, ::Val{tracer_index}, args...)

Calculates diffusion for a tracer c via

    1/V * [δxᶜᵃᵃ(Ax * diffusive_flux_x) + δyᵃᶜᵃ(Ay * diffusive_flux_y) + δzᵃᵃᶜ(Az * diffusive_flux_z)]

which will end up at the location `ccc`.
"""
@inline function ∇_κ_∇c(i, j, k, grid, clock, closure::AbstractTurbulenceClosure, c, ::Val{tracer_index}, args...) where tracer_index
    return 1/Vᶜᶜᶜ(i, j, k, grid) * (δxᶜᵃᵃ(i, j, k, grid, Ax_uᶠᶜᶜ, diffusive_flux_x, clock, closure, c, Val(tracer_index), args...) +
                                    δyᵃᶜᵃ(i, j, k, grid, Ay_vᶜᶠᶜ, diffusive_flux_y, clock, closure, c, Val(tracer_index), args...) +
                                    δzᵃᵃᶜ(i, j, k, grid, Az_wᶜᶜᵃ, diffusive_flux_z, clock, closure, c, Val(tracer_index), args...))
end

#####
##### Gradients of Laplacians
#####

@inline ∂x_∇²h_cᶠᶜᶜ(i, j, k, grid, c) = 1 / Azᶠᶜᵃ(i, j, k, grid) * δxᶠᵃᵃ(i, j, k, Δy_cᶜᶜᵃ, ∇²hᶜᶜᶜ, c)
@inline ∂y_∇²h_cᶜᶠᶜ(i, j, k, grid, c) = 1 / Azᶜᶠᵃ(i, j, k, grid) * δyᵃᶠᵃ(i, j, k, Δx_cᶜᶜᵃ, ∇²hᶜᶜᶜ, c)<|MERGE_RESOLUTION|>--- conflicted
+++ resolved
@@ -8,15 +8,9 @@
 @inline κᶜᶠᶜ(i, j, k, grid, clock, κ::Number) = κ
 @inline κᶜᶜᶠ(i, j, k, grid, clock, κ::Number) = κ
 
-<<<<<<< HEAD
 @inline κᶠᶜᶜ(i, j, k, grid, clock, κ::F) where F<:Function = κ(xnode(Face,   i, grid), ynode(Center, j, grid), znode(Center, k, grid), clock.time)
 @inline κᶜᶠᶜ(i, j, k, grid, clock, κ::F) where F<:Function = κ(xnode(Center, i, grid), ynode(Face,   j, grid), znode(Center, k, grid), clock.time)
 @inline κᶜᶜᶠ(i, j, k, grid, clock, κ::F) where F<:Function = κ(xnode(Center, i, grid), ynode(Center, j, grid), znode(Face,   k, grid), clock.time)
-=======
-@inline κᶠᶜᶜ(i, j, k, grid, clock, κ::Function) = κ(xnode(Face,   i, grid), ynode(Center, j, grid), znode(Center, k, grid), clock.time)
-@inline κᶜᶠᶜ(i, j, k, grid, clock, κ::Function) = κ(xnode(Center, i, grid), ynode(Face,   j, grid), znode(Center, k, grid), clock.time)
-@inline κᶜᶜᶠ(i, j, k, grid, clock, κ::Function) = κ(xnode(Center, i, grid), ynode(Center, j, grid), znode(Face,   k, grid), clock.time)
->>>>>>> 8950cdea
 
 # Assumes that `κ` is located at cell centers
 @inline κᶠᶜᶜ(i, j, k, grid, clock, κ::ArrayOrField) = ℑxᶠᵃᵃ(i, j, k, grid, κ)
