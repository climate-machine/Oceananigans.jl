--- conflicted
+++ resolved
@@ -323,12 +323,8 @@
       JULIA_DEPOT_PATH: "$TARTARUS_HOME/.julia-$BUILDKITE_BUILD_NUMBER"
       CUDA_VISIBLE_DEVICES: "-1"
     commands:
-<<<<<<< HEAD
-      - "$TARTARUS_HOME/julia-$JULIA_VERSION/bin/julia --color=yes --project=docs/ -e 'using Pkg; Pkg.develop(PackageSpec(path=pwd())); Pkg.instantiate()'"
-=======
       - "$TARTARUS_HOME/julia-$JULIA_VERSION/bin/julia --color=yes --project -e 'using Pkg; Pkg.instantiate()'"
       - "$TARTARUS_HOME/julia-$JULIA_VERSION/bin/julia --color=yes --project=docs/ -e 'using Pkg; Pkg.instantiate()'"
->>>>>>> 64406e39
       - "$TARTARUS_HOME/julia-$JULIA_VERSION/bin/julia --color=yes --project=docs/ docs/make.jl"
     agents:
       queue: Oceananigans
