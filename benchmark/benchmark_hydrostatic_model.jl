using BenchmarkTools
using CUDA
using DataDeps
using Oceananigans
using Benchmarks

# Need a grid

ENV["DATADEPS_ALWAYS_ACCEPT"] = "true"

dd = DataDep("cubed_sphere_32_grid",
    "Conformal cubed sphere grid with 32×32 grid points on each face",
    "https://github.com/CliMA/OceananigansArtifacts.jl/raw/main/cubed_sphere_grids/cubed_sphere_32_grid.jld2"
)

DataDeps.register(dd)

# Benchmark function

# All grids have 6 * 32^2 = 6144 grid points.
grids = Dict(
     (CPU, :RegularRectilinearGrid)       => RegularRectilinearGrid(size=(128, 48, 1), extent=(1, 1, 1)),
     (CPU, :RegularLatitudeLongitudeGrid) => RegularLatitudeLongitudeGrid(size=(128, 48, 1), longitude=(-180, 180), latitude=(-80, 80), z=(-1, 0)),
     (CPU, :ConformalCubedSphereFaceGrid) => ConformalCubedSphereFaceGrid(size=(128, 48, 1), z=(-1, 0)),
     (CPU, :ConformalCubedSphereGrid)     => ConformalCubedSphereGrid(datadep"cubed_sphere_32_grid/cubed_sphere_32_grid.jld2", Nz=1, z=(-1, 0)),
     (GPU, :RegularRectilinearGrid)       => RegularRectilinearGrid(size=(128, 48, 1), extent=(1, 1, 1)),
     (GPU, :RegularLatitudeLongitudeGrid) => RegularLatitudeLongitudeGrid(size=(128, 48, 1), longitude=(-180, 180), latitude=(-80, 80), z=(-1, 0)),
<<<<<<< HEAD
     #(GPU, :ConformalCubedSphereFaceGrid) => ConformalCubedSphereFaceGrid(size=(128, 48, 1), z=(-1, 0), architecture=GPU()),
=======
     # Uncomment when ConformalCubedSphereFaceGrids of any size can be built natively without loading from file:
     # (GPU, :ConformalCubedSphereFaceGrid) => ConformalCubedSphereFaceGrid(size=(128, 48, 1), z=(-1, 0), architecture=GPU()),
>>>>>>> f7408dc0
     (GPU, :ConformalCubedSphereGrid)     => ConformalCubedSphereGrid(datadep"cubed_sphere_32_grid/cubed_sphere_32_grid.jld2", Nz=1, z=(-1, 0), architecture=GPU()),
)

free_surfaces = Dict(
    :ExplicitFreeSurface => ExplicitFreeSurface(),
    :ImplicitFreeSurface => ImplicitFreeSurface(maximum_iterations=1, tolerance=-Inf) # Force it to take exactly 1 iteration.
)

function benchmark_hydrostatic_model(Arch, grid_type, free_surface_type)

    model = HydrostaticFreeSurfaceModel(
              architecture = Arch(),
                      grid = grids[(Arch, grid_type)],
        momentum_advection = VectorInvariant(),
              free_surface = free_surfaces[free_surface_type]
    )

    time_step!(model, 1) # warmup

    trial = @benchmark begin
        CUDA.@sync blocking=true time_step!($model, 1)
    end samples=10

    return trial
end

# Benchmark parameters

Architectures = has_cuda() ? [CPU, GPU] : [CPU]

grid_types = [
    :RegularRectilinearGrid,
    :RegularLatitudeLongitudeGrid,
<<<<<<< HEAD
    #:ConformalCubedSphereFaceGrid,
=======
    # Uncomment when ConformalCubedSphereFaceGrids of any size can be built natively without loading from file:
    # :ConformalCubedSphereFaceGrid,
>>>>>>> f7408dc0
    :ConformalCubedSphereGrid
]

free_surface_types = [
    :ExplicitFreeSurface,
<<<<<<< HEAD
    #:ImplicitFreeSurface
=======
    # ImplicitFreeSurface doesn't yet work on MultiRegionGrids like the ConformalCubedSphereGrid:
    # :ImplicitFreeSurface
>>>>>>> f7408dc0
]

# Run and summarize benchmarks

print_system_info()
suite = run_benchmarks(benchmark_hydrostatic_model; Architectures, grid_types, free_surface_types)

df = benchmarks_dataframe(suite)
# sort!(df, [:Architectures, :Float_types, :Ns], by=(string, string, identity))
benchmarks_pretty_table(df, title="Hydrostatic model benchmarks")<|MERGE_RESOLUTION|>--- conflicted
+++ resolved
@@ -25,12 +25,8 @@
      (CPU, :ConformalCubedSphereGrid)     => ConformalCubedSphereGrid(datadep"cubed_sphere_32_grid/cubed_sphere_32_grid.jld2", Nz=1, z=(-1, 0)),
      (GPU, :RegularRectilinearGrid)       => RegularRectilinearGrid(size=(128, 48, 1), extent=(1, 1, 1)),
      (GPU, :RegularLatitudeLongitudeGrid) => RegularLatitudeLongitudeGrid(size=(128, 48, 1), longitude=(-180, 180), latitude=(-80, 80), z=(-1, 0)),
-<<<<<<< HEAD
-     #(GPU, :ConformalCubedSphereFaceGrid) => ConformalCubedSphereFaceGrid(size=(128, 48, 1), z=(-1, 0), architecture=GPU()),
-=======
      # Uncomment when ConformalCubedSphereFaceGrids of any size can be built natively without loading from file:
      # (GPU, :ConformalCubedSphereFaceGrid) => ConformalCubedSphereFaceGrid(size=(128, 48, 1), z=(-1, 0), architecture=GPU()),
->>>>>>> f7408dc0
      (GPU, :ConformalCubedSphereGrid)     => ConformalCubedSphereGrid(datadep"cubed_sphere_32_grid/cubed_sphere_32_grid.jld2", Nz=1, z=(-1, 0), architecture=GPU()),
 )
 
@@ -64,23 +60,15 @@
 grid_types = [
     :RegularRectilinearGrid,
     :RegularLatitudeLongitudeGrid,
-<<<<<<< HEAD
-    #:ConformalCubedSphereFaceGrid,
-=======
     # Uncomment when ConformalCubedSphereFaceGrids of any size can be built natively without loading from file:
     # :ConformalCubedSphereFaceGrid,
->>>>>>> f7408dc0
     :ConformalCubedSphereGrid
 ]
 
 free_surface_types = [
     :ExplicitFreeSurface,
-<<<<<<< HEAD
-    #:ImplicitFreeSurface
-=======
     # ImplicitFreeSurface doesn't yet work on MultiRegionGrids like the ConformalCubedSphereGrid:
     # :ImplicitFreeSurface
->>>>>>> f7408dc0
 ]
 
 # Run and summarize benchmarks
