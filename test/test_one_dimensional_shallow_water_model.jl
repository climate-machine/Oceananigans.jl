--- conflicted
+++ resolved
@@ -4,11 +4,7 @@
 using Oceananigans.Models: ShallowWaterModel
 using Oceananigans.Grids: Periodic, Bounded
 
-<<<<<<< HEAD
-grid = RegularCartesianGrid(size=(64, 1, 1), extent=(10, 1, 1) , topology=(Periodic, Periodic, Bounded))
-=======
 grid = RegularCartesianGrid(size=(64, 1, 1), extent=(10, 1, 1), topology=(Periodic, Periodic, Bounded))
->>>>>>> b2639ecf
 
 model = ShallowWaterModel(        grid = grid,
             gravitational_acceleration = 1,
@@ -40,20 +36,11 @@
               ylabel = "height")
 
 
-<<<<<<< HEAD
 using Oceananigans.OutputWriters: IterationInterval, NetCDFOutputWriter
 
 simulation.output_writers[:height] =
     NetCDFOutputWriter(model, model.solution, filepath = "one_dimensional_wave_equation.nc",
                        mode = "c", schedule=IterationInterval(1))
-=======
-using Oceananigans.OutputWriters: NetCDFOutputWriter, IterationInterval
-
-simulation.output_writers[:height] =
-    NetCDFOutputWriter(model, model.solution, filepath = "one_dimensional_wave_equation.nc",
-                       schedule=IterationInterval(1), mode="c")
->>>>>>> b2639ecf
-
 run!(simulation)
 
 
@@ -64,9 +51,6 @@
 
 savefig("slice")
 println("Saving plot of initial and final conditions.")
-
-<<<<<<< HEAD
-
 
 using NCDatasets
 
@@ -95,19 +79,3 @@
 end
 
 gif(anim, "one_dimensional_shallow_water_nc.gif", fps = 15) # hide
-=======
-using NCDatasets
-
-NCDataset("one_dimensional_wave_equation.nc") do ds
-    @info "Saving Hovmoller plots of the solution."
-
-    contourf(ds["time"], ds["xC"], ds["h"][:, 1, 1, :], linewidth=0)
-    savefig("Hovmolleer_h.png")
-
-    contourf(ds["time"], ds["xF"], ds["uh"][:, 1, 1, :], linewidth=0)
-    savefig("Hovmolleer_uh.png")
->>>>>>> b2639ecf
-
-    contourf(ds["time"], ds["xC"], ds["vh"][:, 1, 1, :], linewidth=0)
-    savefig("Hovmolleer_vh.png")
-end