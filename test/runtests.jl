--- conflicted
+++ resolved
@@ -182,160 +182,6 @@
         @test typeof(model) == Model  # Just testing that no errors happen.
     end
 
-<<<<<<< HEAD
-    @testset "Elementwise operator kernels" begin
-        include("../src/operators/ops_regular_cartesian_grid_elementwise.jl")
-
-        Nx, Ny, Nz = 32, 16, 8
-        Lx, Ly, Lz = 100, 100, 100
-
-        model = Model((Nx, Ny, Nz), (Lx, Ly, Lz))
-        g, stmp, otmp = model.grid, model.stepper_tmp, model.operator_tmp
-        U, tr = model.velocities, model.tracers
-
-        test_indices = [
-            (4,  5, 5), (21, 11, 4), (16, 8, 4), (30, 12, 3), (11,  3, 6),               # Interior
-            (2, 10, 4), (31,  5, 6), (10, 2, 4), (17, 15, 5), (17, 10, 2), (23, 5, 7),   # Borderlands
-            (1,  5, 5), (32, 10, 3), (16, 1, 4), (16, 16, 4), (16,  8, 1), (16, 8, 8),   # Edges
-            (1,  1, 1), (32, 16, 8)                                                      # Corners
-        ]  
-
-        f, δxf = stmp.fC1, stmp.fFX
-        @. f.data = rand()
-        Oceananigans.Operators.δx!(g, f, δxf)
-        for idx in test_indices; @test δx_c2f(f.data, g.Nx, idx...) ≈ δxf.data[idx...]; end
-
-        f, δyf = stmp.fC1, stmp.fFY
-        @. f.data = rand()
-        Oceananigans.Operators.δy!(g, f, δyf)
-        for idx in test_indices; @test δy_c2f(f.data, g.Ny, idx...) ≈ δyf.data[idx...]; end
-
-        f, δzf = stmp.fC1, stmp.fFZ
-        @. f.data = rand()
-        Oceananigans.Operators.δz!(g, f, δzf)
-        for idx in test_indices; @test δz_c2f(f.data, g.Nz, idx...) ≈ δzf.data[idx...]; end
-
-        u, v, w, div_u = U.u, U.v, U.w, stmp.fC1
-        @. u.data = rand(); @. v.data = rand(); @. w.data = rand();
-        Oceananigans.Operators.div!(g, u, v, w, div_u, otmp)
-        for idx in test_indices; @test div_f2c(u.data, v.data, w.data, g.Nx, g.Ny, g.Nz, g.Δx, g.Δy, g.Δz, idx...) ≈ div_u.data[idx...]; end
-
-        u, T, uT̄ˣ, δx_uT̄ˣ = U.u, tr.T, stmp.fFX, stmp.fC1
-        @. u.data = rand(); @. T.data = rand();
-        Oceananigans.Operators.avgx!(g, T, uT̄ˣ)
-        @. uT̄ˣ.data = u.data * uT̄ˣ.data
-        Oceananigans.Operators.δx!(g, uT̄ˣ, δx_uT̄ˣ)
-        for idx in test_indices; @test δx_f2c_ab̄ˣ(u.data, T.data, g.Nx, idx...) ≈ δx_uT̄ˣ.data[idx...]; end
-
-        v, T, vT̄ʸ, δy_vT̄ʸ = U.v, tr.T, stmp.fFY, stmp.fC1
-        @. v.data = rand(); @. T.data = rand();
-        Oceananigans.Operators.avgy!(g, T, vT̄ʸ)
-        @. vT̄ʸ.data = v.data * vT̄ʸ.data
-        Oceananigans.Operators.δy!(g, vT̄ʸ, δy_vT̄ʸ)
-        for idx in test_indices; @test δy_f2c_ab̄ʸ(v.data, T.data, g.Ny, idx...) ≈ δy_vT̄ʸ.data[idx...]; end
-
-        w, T, wT̄ᶻ, δz_wT̄ᶻ = U.w, tr.T, stmp.fFZ, stmp.fC1
-        @. w.data = rand(); @. T.data = rand();
-        Oceananigans.Operators.avgz!(g, T, wT̄ᶻ)
-        @. wT̄ᶻ.data = w.data * wT̄ᶻ.data
-        Oceananigans.Operators.δz!(g, wT̄ᶻ, δz_wT̄ᶻ)
-        for idx in test_indices; @test δz_f2c_ab̄ᶻ(w.data, T.data, g.Nz, idx...) ≈ δz_wT̄ᶻ.data[idx...]; end
-
-        u, v, w, T, div_uT = U.u, U.v, U.w, tr.T, stmp.fC1
-        @. u.data = rand(); @. v.data = rand(); @. w.data = rand(); @. T.data = rand();
-        Oceananigans.Operators.div_flux!(g, u, v, w, T, div_uT, otmp)
-        for idx in test_indices; @test div_flux(u.data, v.data, w.data, T.data, g.Nx, g.Ny, g.Nz, g.Δx, g.Δy, g.Δz, idx...) ≈ div_uT.data[idx...]; end
-
-        u, u̅ˣ, ∂uu = U.u, stmp.fC1, stmp.fFX
-        @. u.data = rand();
-        Oceananigans.Operators.avgx!(g, u, u̅ˣ)
-        @. u̅ˣ.data = u̅ˣ.data^2
-        Oceananigans.Operators.δx!(g, u̅ˣ, ∂uu)
-        for idx in test_indices; @test δx_c2f_ūˣūˣ(u.data, g.Nx, idx...) ≈ ∂uu.data[idx...]; end
-
-        u, v, w, u_grad_u = U.u, U.v, U.w, stmp.fFX
-        @. u.data = rand(); @. v.data = rand(); @. w.data = rand();
-        Oceananigans.Operators.u∇u!(g, U, u_grad_u, otmp)
-        for idx in test_indices; @test u∇u(u.data, v.data, w.data, g.Nx, g.Ny, g.Nz, g.Δx, g.Δy, g.Δz, idx...) ≈ u_grad_u.data[idx...]; end
-
-        u, v, w, u_grad_v = U.u, U.v, U.w, stmp.fFY
-        @. u.data = rand(); @. v.data = rand(); @. w.data = rand();
-        Oceananigans.Operators.u∇v!(g, U, u_grad_v, otmp)
-        for idx in test_indices; @test u∇v(u.data, v.data, w.data, g.Nx, g.Ny, g.Nz, g.Δx, g.Δy, g.Δz, idx...) ≈ u_grad_v.data[idx...]; end
-
-        u, w, w̅ˣ, u̅ᶻ, ∂wu = U.u, U.w, otmp.fE1, otmp.fE2, stmp.fFZ
-        Oceananigans.Operators.avgx!(g, w, w̅ˣ)
-        Oceananigans.Operators.avgz!(g, u, u̅ᶻ)
-        wu = otmp.fE1
-        @. wu.data = w̅ˣ.data * u̅ᶻ.data
-        Oceananigans.Operators.δx!(g, wu, ∂wu)
-        for idx in test_indices; @test δx_e2f_ūᶻw̄ˣ(u.data, w.data, g.Nx, g.Nz, idx...) ≈ ∂wu.data[idx...]; end
-
-        v, w, v̄ᶻ, w̅ʸ, ∂wv = U.v, U.w, otmp.fE1, otmp.fE2, stmp.fFZ
-        Oceananigans.Operators.avgz!(g, v, v̄ᶻ)
-        Oceananigans.Operators.avgy!(g, w, w̅ʸ)
-        wv = otmp.fE1
-        @. wv.data = v̄ᶻ.data * w̅ʸ.data
-        Oceananigans.Operators.δy!(g, wv, ∂wv)
-        for idx in test_indices; @test δy_e2f_v̄ᶻw̄ʸ(v.data, w.data, g.Ny, g.Nz, idx...) ≈ ∂wv.data[idx...]; end
-
-        w, w̄ᶻ, ∂ww = U.w, stmp.fC1, stmp.fFZ
-        @. w.data = rand();
-        Oceananigans.Operators.avgz!(g, w, w̄ᶻ)
-        @. w̄ᶻ.data = w̄ᶻ.data^2
-        Oceananigans.Operators.δz!(g, w̄ᶻ, ∂ww)
-        for idx in test_indices; @test δz_c2f_w̄ᶻw̄ᶻ(w.data, g.Nz, idx...) ≈ ∂ww.data[idx...]; end
-
-        u, v, w, u_grad_w = U.u, U.v, U.w, stmp.fFZ
-        @. u.data = rand(); @. v.data = rand(); @. w.data = rand();
-        Oceananigans.Operators.u∇w!(g, U, u_grad_w, otmp)
-        for idx in test_indices; @test u∇w(u.data, v.data, w.data, g.Nx, g.Ny, g.Nz, g.Δx, g.Δy, g.Δz, idx...) ≈ u_grad_w.data[idx...]; end
-
-        T, δxT, δx²T = tr.T, stmp.fFX, stmp.fC1
-        @. T.data = rand();
-        Oceananigans.Operators.δx!(g, T, δxT)
-        Oceananigans.Operators.δx!(g, δxT, δx²T)
-        for idx in test_indices; @test δx²_c2f2c(T.data, g.Nx, idx...) ≈ δx²T.data[idx...]; end
-
-        T, δyT, δy²T = tr.T, stmp.fFY, stmp.fC1
-        @. T.data = rand();
-        Oceananigans.Operators.δy!(g, T, δyT)
-        Oceananigans.Operators.δy!(g, δyT, δy²T)
-        for idx in test_indices; @test δy²_c2f2c(T.data, g.Ny, idx...) ≈ δy²T.data[idx...]; end
-
-        T, δzT, δz²T = tr.T, stmp.fFZ, stmp.fC1
-        @. T.data = rand();
-        Oceananigans.Operators.δz!(g, T, δzT)
-        Oceananigans.Operators.δz!(g, δzT, δz²T)
-        for idx in test_indices; @test δz²_c2f2c(T.data, g.Nz, idx...) ≈ δz²T.data[idx...]; end
-
-        κh, κv = 4e-2, 4e-2
-        T, κ∇²T = tr.T, stmp.fC1
-        @. T.data = rand();
-        Oceananigans.Operators.κ∇²!(g, T, κ∇²T, κh, κv, otmp)
-        for idx in test_indices; @test κ∇²(T.data, κh, κv, g.Nx, g.Ny, g.Nz, g.Δx, g.Δy, g.Δz, idx...) ≈ κ∇²T.data[idx...]; end
-
-        𝜈h, 𝜈v = 4e-2, 4e-2
-        u, 𝜈_lap_u = U.u, stmp.fFX
-        @. u.data = rand();
-        Oceananigans.Operators.𝜈∇²u!(g, u, 𝜈_lap_u, 𝜈h, 𝜈v, otmp)
-        for idx in test_indices; @test 𝜈∇²u(u.data, 𝜈h, 𝜈v, g.Nx, g.Ny, g.Nz, g.Δx, g.Δy, g.Δz, idx...) ≈ 𝜈_lap_u.data[idx...]; end
-
-        𝜈h, 𝜈v = 4e-2, 4e-2
-        v, 𝜈_lap_v = U.v, stmp.fFY
-        @. v.data = rand();
-        Oceananigans.Operators.𝜈∇²v!(g, v, 𝜈_lap_v, 𝜈h, 𝜈v, otmp)
-        for idx in test_indices; @test 𝜈∇²v(v.data, 𝜈h, 𝜈v, g.Nx, g.Ny, g.Nz, g.Δx, g.Δy, g.Δz, idx...) ≈ 𝜈_lap_v.data[idx...]; end
-
-        𝜈h, 𝜈v = 4e-2, 4e-2
-        v, 𝜈_lap_w = U.w, stmp.fFZ
-        @. w.data = rand();
-        Oceananigans.Operators.𝜈∇²w!(g, w, 𝜈_lap_w, 𝜈h, 𝜈v, otmp)
-        for idx in test_indices; @test 𝜈∇²w(w.data, 𝜈h, 𝜈v, g.Nx, g.Ny, g.Nz, g.Δx, g.Δy, g.Δz, idx...) ≈ 𝜈_lap_w.data[idx...]; end
-    end
-
-=======
->>>>>>> a544300c
     @testset "Forcing" begin
         add_one(args...) = 1.0
         function test_forcing(fld)
