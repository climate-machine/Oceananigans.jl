--- conflicted
+++ resolved
@@ -28,41 +28,11 @@
     return true
 end
 
-<<<<<<< HEAD
-function run_example(replace_strings, example_name)
-    example_filepath = joinpath(EXAMPLES_DIR, example_name * ".jl")
-    txt = read(example_filepath, String)
-
-    for strs in replace_strings
-        txt = replace(txt, strs[1] => strs[2])
-    end
-
-    test_script_filepath = example_name * "_example_test.jl"
-
-    open(test_script_filepath, "w") do f
-        write(f, txt)
-    end
-
-    try
-        include(test_script_filepath)
-    catch err
-        @error sprint(showerror, err)
-        rm(test_script_filepath)
-        return false
-    end
-
-    rm(test_script_filepath)
-    return true
-end
-
-=======
->>>>>>> 6d708feb
 
 
 @testset "Examples" begin
     println("Testing examples...")
 
-    #=
     for arch in archs
         @testset "Wind and convection mixing example [$(typeof(arch))]" begin
             println("  Testing wind and convection-driving mixing example [$(typeof(arch))]")
@@ -78,10 +48,6 @@
             rm("ocean_wind_mixing_and_convection.jld2")
         end
     end
-<<<<<<< HEAD
-    =#
-=======
->>>>>>> 6d708feb
 
     @testset "Simple diffusion example" begin
         println("  Testing simple diffusion example")
@@ -98,11 +64,7 @@
 
         replace_strings = [ ("Nx = 128", "Nx = 16"),
                             ("i = 1:10", "i = 1:1"),
-<<<<<<< HEAD
-                            ("Nt = 200", "Nt = 2")
-=======
                             ("Nt = 200", "Nt = 2"),
->>>>>>> 6d708feb
                           ]
 
         @test run_example(replace_strings, "internal_wave")
@@ -111,11 +73,7 @@
     @testset "Two-dimensional turbulence example" begin
         println("  Testing two-dimensional turbulence example")
 
-<<<<<<< HEAD
-        replace_strings = [ ("N = (128, 128, 1)", "N = (16, 16, 1)"),
-=======
         replace_strings = [ ("N=(128, 128, 1)", "N=(16, 16, 1)"),
->>>>>>> 6d708feb
                             ("i = 1:10", "i = 1:1"),
                             ("Nt = 100", "Nt = 2")
                           ]
