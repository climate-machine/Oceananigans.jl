for closure in closures
    @eval begin
        using Oceananigans.TurbulenceClosures: $closure
    end
end

datatuple(args, names) = NamedTuple{names}(a.data for a in args)

function test_closure_instantiation(FT, closurename)
    closure = getproperty(TurbulenceClosures, closurename)(FT)
    return eltype(closure) == FT
end

function test_calculate_diffusivities(arch, closurename, FT=Float64; kwargs...)
      tracernames = (:b,)
          closure = getproperty(TurbulenceClosures, closurename)(FT; kwargs...)
          closure = with_tracers(tracernames, closure)
             grid = RegularCartesianGrid(FT, (3, 3, 3), (3, 3, 3))
    diffusivities = TurbulentDiffusivities(arch, grid, tracernames, closure)
         buoyancy = BuoyancyTracer()
       velocities = Oceananigans.VelocityFields(arch, grid)
          tracers = Oceananigans.TracerFields(arch, grid, tracernames)

    U, C, K = datatuples(velocities, tracers, diffusivities)

<<<<<<< HEAD
    @launch device(arch) config=launch_config(grid, 3) calculate_diffusivities!(K, grid, closure, buoyancy, U, C)
=======
    calculate_diffusivities!(K, arch, grid, closure, buoyancy, U, C)
>>>>>>> 0613078b

    return true
end

function test_constant_isotropic_diffusivity_basic(T=Float64; ν=T(0.3), κ=T(0.7))
    closure = ConstantIsotropicDiffusivity(T; κ=(T=κ, S=κ), ν=ν)
    return closure.ν == ν && closure.κ.T == κ
end

function test_constant_isotropic_diffusivity_fluxdiv(FT=Float64; ν=FT(0.3), κ=FT(0.7))
          arch = CPU()
       closure = ConstantIsotropicDiffusivity(FT, κ=(T=κ, S=κ), ν=ν)
          grid = RegularCartesianGrid(FT, (3, 1, 4), (3, 1, 4))
           bcs = SolutionBoundaryConditions((:T, :S), HorizontallyPeriodicSolutionBCs())
    velocities = Oceananigans.VelocityFields(arch, grid)
       tracers = Oceananigans.TracerFields(arch, grid, (:T, :S))

    u, v, w = velocities
       T, S = tracers

    for k in 1:4
<<<<<<< HEAD
        interior(u)[:, 1, k] .= [0, -1, 0]
        interior(v)[:, 1, k] .= [0, -2, 0]
        interior(w)[:, 1, k] .= [0, -3, 0]
        interior(T)[:, 1, k] .= [0, -1, 0]
=======
        data(u)[:, 1, k] .= [0, -1, 0]
        data(v)[:, 1, k] .= [0, -2, 0]
        data(w)[:, 1, k] .= [0, -3, 0]
        data(T)[:, 1, k] .= [0, -1, 0]
>>>>>>> 0613078b
    end

    U, C = datatuples(velocities, tracers)
    fill_halo_regions!(merge(U, C), bcs, arch, grid)

<<<<<<< HEAD
    return (   ∇_κ_∇c(2, 1, 3, grid, C.T, :T, closure) == 2κ &&
=======
    return (   ∇_κ_∇c(2, 1, 3, grid, C.T, Val(1), closure) == 2κ &&
>>>>>>> 0613078b
            ∂ⱼ_2ν_Σ₁ⱼ(2, 1, 3, grid, closure, U...) == 2ν &&
            ∂ⱼ_2ν_Σ₂ⱼ(2, 1, 3, grid, closure, U...) == 4ν &&
            ∂ⱼ_2ν_Σ₃ⱼ(2, 1, 3, grid, closure, U...) == 6ν )
end

function test_anisotropic_diffusivity_fluxdiv(FT=Float64; νh=FT(0.3), κh=FT(0.7), νv=FT(0.1), κv=FT(0.5))
          arch = CPU()
       closure = ConstantAnisotropicDiffusivity(FT, νh=νh, νv=νv, κh=(T=κh, S=κh), κv=(T=κv, S=κv))
          grid = RegularCartesianGrid(FT, (3, 1, 4), (3, 1, 4))
           bcs = SolutionBoundaryConditions((:T, :S), HorizontallyPeriodicSolutionBCs())
      buoyancy = SeawaterBuoyancy(FT, gravitational_acceleration=1, equation_of_state=LinearEquationOfState(FT))
    velocities = Oceananigans.VelocityFields(arch, grid)
       tracers = Oceananigans.TracerFields(arch, grid, (:T, :S))

    u, v, w, T, S = merge(velocities, tracers)

    interior(u)[:, 1, 2] .= [0,  1, 0]
    interior(u)[:, 1, 3] .= [0, -1, 0]
    interior(u)[:, 1, 4] .= [0,  1, 0]

    interior(v)[:, 1, 2] .= [0,  1, 0]
    interior(v)[:, 1, 3] .= [0, -2, 0]
    interior(v)[:, 1, 4] .= [0,  1, 0]

    interior(w)[:, 1, 2] .= [0,  1, 0]
    interior(w)[:, 1, 3] .= [0, -3, 0]
    interior(w)[:, 1, 4] .= [0,  1, 0]

    interior(T)[:, 1, 2] .= [0,  1, 0]
    interior(T)[:, 1, 3] .= [0, -4, 0]
    interior(T)[:, 1, 4] .= [0,  1, 0]

    U, C = datatuples(velocities, tracers)
    fill_halo_regions!(merge(U, C), bcs, arch, grid)

<<<<<<< HEAD
    return (   ∇_κ_∇c(2, 1, 3, grid, C.T, :T, closure, nothing) == 8κh + 10κv &&
=======
    return (   ∇_κ_∇c(2, 1, 3, grid, C.T, Val(1), closure, nothing) == 8κh + 10κv &&
>>>>>>> 0613078b
            ∂ⱼ_2ν_Σ₁ⱼ(2, 1, 3, grid, closure, U..., nothing) == 2νh + 4νv &&
            ∂ⱼ_2ν_Σ₂ⱼ(2, 1, 3, grid, closure, U..., nothing) == 4νh + 6νv &&
            ∂ⱼ_2ν_Σ₃ⱼ(2, 1, 3, grid, closure, U..., nothing) == 6νh + 8νv
            )
end

function test_function_interpolation(T=Float64)
    grid = RegularCartesianGrid(T, (3, 3, 3), (3, 3, 3))
    ϕ = rand(T, 3, 3, 3)
    ϕ² = ϕ.^2

    ▶x_ϕ_f = (ϕ²[2, 2, 2] + ϕ²[1, 2, 2]) / 2
    ▶x_ϕ_c = (ϕ²[3, 2, 2] + ϕ²[2, 2, 2]) / 2

    ▶y_ϕ_f = (ϕ²[2, 2, 2] + ϕ²[2, 1, 2]) / 2
    ▶y_ϕ_c = (ϕ²[2, 3, 2] + ϕ²[2, 2, 2]) / 2

    ▶z_ϕ_f = (ϕ²[2, 2, 2] + ϕ²[2, 2, 1]) / 2
    ▶z_ϕ_c = (ϕ²[2, 2, 3] + ϕ²[2, 2, 2]) / 2

    f(i, j, k, grid, ϕ) = ϕ[i, j, k]^2

    return (
        ▶x_caa(2, 2, 2, grid, f, ϕ) == ▶x_ϕ_c &&
        ▶x_faa(2, 2, 2, grid, f, ϕ) == ▶x_ϕ_f &&

        ▶y_aca(2, 2, 2, grid, f, ϕ) == ▶y_ϕ_c &&
        ▶y_afa(2, 2, 2, grid, f, ϕ) == ▶y_ϕ_f &&

        ▶z_aac(2, 2, 2, grid, f, ϕ) == ▶z_ϕ_c &&
        ▶z_aaf(2, 2, 2, grid, f, ϕ) == ▶z_ϕ_f
        )
end

function test_function_differentiation(T=Float64)
    grid = RegularCartesianGrid(T, (3, 3, 3), (3, 3, 3))
    ϕ = rand(T, 3, 3, 3)
    ϕ² = ϕ.^2

    ∂x_ϕ_f = ϕ²[2, 2, 2] - ϕ²[1, 2, 2]
    ∂x_ϕ_c = ϕ²[3, 2, 2] - ϕ²[2, 2, 2]

    ∂y_ϕ_f = ϕ²[2, 2, 2] - ϕ²[2, 1, 2]
    ∂y_ϕ_c = ϕ²[2, 3, 2] - ϕ²[2, 2, 2]

    # Note reverse indexing here!
    ∂z_ϕ_f = ϕ²[2, 2, 1] - ϕ²[2, 2, 2]
    ∂z_ϕ_c = ϕ²[2, 2, 2] - ϕ²[2, 2, 3]

    f(i, j, k, grid, ϕ) = ϕ[i, j, k]^2

    return (
        ∂x_caa(2, 2, 2, grid, f, ϕ) == ∂x_ϕ_c &&
        ∂x_faa(2, 2, 2, grid, f, ϕ) == ∂x_ϕ_f &&

        ∂y_aca(2, 2, 2, grid, f, ϕ) == ∂y_ϕ_c &&
        ∂y_afa(2, 2, 2, grid, f, ϕ) == ∂y_ϕ_f &&

        ∂z_aac(2, 2, 2, grid, f, ϕ) == ∂z_ϕ_c &&
        ∂z_aaf(2, 2, 2, grid, f, ϕ) == ∂z_ϕ_f
        )
end


@testset "Turbulence closures" begin
    println("Testing turbulence closures...")

    @testset "Closure operators" begin
        println("  Testing closure operators...")
        @test test_function_interpolation()
        @test test_function_differentiation()
    end

    @testset "Closure instantiation" begin
        println("  Testing closure instantiation...")
        for T in float_types
            for closure in closures
                @test test_closure_instantiation(T, closure)
            end
        end
    end

    @testset "Calculation of nonlinear diffusivities" begin
        println("  Testing calculation of nonlinear diffusivities...")
        for T in float_types
            for arch in archs
                for closure in closures
                    println("    Calculating diffusivities for $closure ($T, $arch)")
                    @test test_calculate_diffusivities(arch, closure, T)
                end
            end
        end
    end

    @testset "Constant isotropic diffusivity" begin
        println("  Testing constant isotropic diffusivity...")
        for T in float_types
            @test test_constant_isotropic_diffusivity_basic(T)
            @test test_constant_isotropic_diffusivity_fluxdiv(T)
        end
    end

    @testset "Constant anisotropic diffusivity" begin
        println("  Testing constant anisotropic diffusivity...")
        for T in float_types
            @test test_anisotropic_diffusivity_fluxdiv(T, νv=zero(T), νh=zero(T))
            @test test_anisotropic_diffusivity_fluxdiv(T)
        end
    end
end<|MERGE_RESOLUTION|>--- conflicted
+++ resolved
@@ -23,11 +23,7 @@
 
     U, C, K = datatuples(velocities, tracers, diffusivities)
 
-<<<<<<< HEAD
-    @launch device(arch) config=launch_config(grid, 3) calculate_diffusivities!(K, grid, closure, buoyancy, U, C)
-=======
     calculate_diffusivities!(K, arch, grid, closure, buoyancy, U, C)
->>>>>>> 0613078b
 
     return true
 end
@@ -49,27 +45,16 @@
        T, S = tracers
 
     for k in 1:4
-<<<<<<< HEAD
         interior(u)[:, 1, k] .= [0, -1, 0]
         interior(v)[:, 1, k] .= [0, -2, 0]
         interior(w)[:, 1, k] .= [0, -3, 0]
         interior(T)[:, 1, k] .= [0, -1, 0]
-=======
-        data(u)[:, 1, k] .= [0, -1, 0]
-        data(v)[:, 1, k] .= [0, -2, 0]
-        data(w)[:, 1, k] .= [0, -3, 0]
-        data(T)[:, 1, k] .= [0, -1, 0]
->>>>>>> 0613078b
     end
 
     U, C = datatuples(velocities, tracers)
     fill_halo_regions!(merge(U, C), bcs, arch, grid)
 
-<<<<<<< HEAD
-    return (   ∇_κ_∇c(2, 1, 3, grid, C.T, :T, closure) == 2κ &&
-=======
     return (   ∇_κ_∇c(2, 1, 3, grid, C.T, Val(1), closure) == 2κ &&
->>>>>>> 0613078b
             ∂ⱼ_2ν_Σ₁ⱼ(2, 1, 3, grid, closure, U...) == 2ν &&
             ∂ⱼ_2ν_Σ₂ⱼ(2, 1, 3, grid, closure, U...) == 4ν &&
             ∂ⱼ_2ν_Σ₃ⱼ(2, 1, 3, grid, closure, U...) == 6ν )
@@ -105,11 +90,7 @@
     U, C = datatuples(velocities, tracers)
     fill_halo_regions!(merge(U, C), bcs, arch, grid)
 
-<<<<<<< HEAD
-    return (   ∇_κ_∇c(2, 1, 3, grid, C.T, :T, closure, nothing) == 8κh + 10κv &&
-=======
     return (   ∇_κ_∇c(2, 1, 3, grid, C.T, Val(1), closure, nothing) == 8κh + 10κv &&
->>>>>>> 0613078b
             ∂ⱼ_2ν_Σ₁ⱼ(2, 1, 3, grid, closure, U..., nothing) == 2νh + 4νv &&
             ∂ⱼ_2ν_Σ₂ⱼ(2, 1, 3, grid, closure, U..., nothing) == 4νh + 6νv &&
             ∂ⱼ_2ν_Σ₃ⱼ(2, 1, 3, grid, closure, U..., nothing) == 6νh + 8νv
