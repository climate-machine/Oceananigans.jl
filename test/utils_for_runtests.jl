--- conflicted
+++ resolved
@@ -17,7 +17,6 @@
 function compute_∇²!(∇²ϕ, ϕ, arch, grid)
     fill_halo_regions!(ϕ, arch)
     child_arch = child_architecture(arch)
-<<<<<<< HEAD
 
     event = launch!(child_arch, grid, :xyz, ∇²!, ∇²ϕ, grid, ϕ, dependencies=Event(device(child_arch)))
 
@@ -25,11 +24,6 @@
 
     fill_halo_regions!(∇²ϕ, arch)
 
-=======
-    event = launch!(child_arch, grid, :xyz, ∇²!, grid, ϕ.data, ∇²ϕ.data, dependencies=Event(device(child_arch)))
-    wait(device(child_arch), event)
-    fill_halo_regions!(∇²ϕ, arch)
->>>>>>> 39ee5468
     return nothing
 end
 
