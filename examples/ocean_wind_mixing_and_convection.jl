--- conflicted
+++ resolved
@@ -36,15 +36,9 @@
 # vertical cell interfaces:
 
 Nz = 24 # vertical resolution
-<<<<<<< HEAD
 Lz = 32 # domain depth
 refinement = 1.2 # controls spacing near surface (higher means finer spaced)
-stretching = 8 # controls rate of stretching at bottom 
-=======
-Lz = 32 # domain depth (m)
-refinement = 1.5 # controls spacing near surface (higher means finer spaced)
-stretching = 10  # controls rate of stretching at bottom 
->>>>>>> 1315736b
+stretching = 8   # controls rate of stretching at bottom 
 
 ## Normalized height ranging from 0 to 1
 h(k) = (k - 1) / Nz
