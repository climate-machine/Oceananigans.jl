using Printf
using Oceananigans
using Oceananigans.ImmersedBoundaries: ImmersedBoundaryGrid, GridFittedBoundary

#=
grid = RegularRectilinearGrid(size=(512, 256), x=(-10, 10), z=(0, 5), topology=(Periodic, Flat, Bounded))

# Gaussian bump of width "1"
bump(x, y, z) = z < exp(-x^2)

grid_with_bump = ImmersedBoundaryGrid(grid, GridFittedBoundary(bump))

# Tidal forcing
tidal_forcing(x, y, z, t) = 1e-4 * cos(t)

#=
model = HydrostaticFreeSurfaceModel(architecture = GPU(),
                                    grid = grid_with_bump,
                                    momentum_advection = CenteredSecondOrder(),
                                    free_surface = ExplicitFreeSurface(gravitational_acceleration=10),
                                    closure = IsotropicDiffusivity(ν=1e-4, κ=1e-4),
                                    tracers = :b,
                                    buoyancy = BuoyancyTracer(),
                                    coriolis = FPlane(f=sqrt(0.5)),
                                    forcing = (u = tidal_forcing,))

# Linear stratification
set!(model, b = (x, y, z) -> 4 * z)

progress(s) = @info @sprintf("[%.2f%%], iteration: %d, time: %.3f, max|w|: %.2e",
                             100 * s.model.clock.time / s.stop_time, s.model.clock.iteration,
                             s.model.clock.time, maximum(abs, model.velocities.w))

gravity_wave_speed = sqrt(model.free_surface.gravitational_acceleration * grid.Lz)
Δt = 0.1 * grid.Δx / gravity_wave_speed
              
simulation = Simulation(model, Δt = Δt, stop_time = 100, progress = progress, iteration_interval = 100)

serialize_grid(file, model) = file["serialized/grid"] = model.grid.grid

simulation.output_writers[:fields] = JLD2OutputWriter(model, merge(model.velocities, model.tracers),
                                                      schedule = TimeInterval(0.1),
                                                      prefix = "internal_tide",
                                                      init = serialize_grid,
                                                      force = true)
                        
run!(simulation)

@info """
    Simulation complete.
    Output: $(abspath(simulation.output_writers[:fields].filepath))
"""
=#

using JLD2
using Plots
ENV["GKSwstype"] = "100"

function nice_divergent_levels(c, clim; nlevels=20)
    levels = range(-clim, stop=clim, length=nlevels)
    cmax = maximum(abs, c)
    clim < cmax && (levels = vcat([-cmax], levels, [cmax]))
    return (-clim, clim), levels
end

function nan_solid(x, z, u, bump)
    Nx, Nz = size(u)
    x2 = reshape(x, Nx, 1)
    z2 = reshape(z, 1, Nz)
    u[bump.(x2, 0, z2)] .= NaN
    return nothing
end

function visualize_internal_tide_simulation(prefix)

    filename = prefix * ".jld2"
    file = jldopen(filename)

    grid = file["serialized/grid"]

    bump(x, y, z) = z < exp(-x^2)

    xu, yu, zu = nodes((Face, Center, Center), grid)
    xw, yw, zw = nodes((Center, Center, Face), grid)
    xb, yb, zb = nodes((Center, Center, Center), grid)

    b₀ = file["timeseries/b/0"][:, 1, :]

    iterations = parse.(Int, keys(file["timeseries/t"]))    

    anim = @animate for (i, iter) in enumerate(iterations)

        @info "Plotting iteration $iter of $(iterations[end])..."

        u = file["timeseries/u/$iter"][:, 1, :]
        w = file["timeseries/w/$iter"][:, 1, :]
<<<<<<< HEAD
        b = file["timeseries/b/$iter"][:, 1, :]
        t = file["timeseries/t/$iter"]

        b′ = b .- b₀
=======
        t = file["timeseries/t/$iter"]
>>>>>>> 9b711fad

        wlims, wlevels = nice_divergent_levels(w, 1e-4)
        ulims, ulevels = nice_divergent_levels(u, 1e-3)
        blims, blevels = nice_divergent_levels(b′, 1e-4)
        
        nan_solid(xu, zu, u, bump)
        nan_solid(xw, zw, w, bump)
        nan_solid(xb, zb, b, bump) 

        u_title = @sprintf("x velocity, t = %.2f", t)

        u_plot = contourf(xu, zu, u'; title = u_title,                  color = :balance, aspectratio = :equal, linewidth = 0, levels = ulevels, clims = ulims)
        w_plot = contourf(xw, zw, w'; title = "z velocity",             color = :balance, aspectratio = :equal, linewidth = 0, levels = wlevels, clims = wlims)
        b_plot = contourf(xb, zb, b′'; title = "buoyancy perturbation", color = :balance, aspectratio = :equal, linewidth = 0, levels = blevels, clims = blims)

<<<<<<< HEAD
        plot(u_plot, w_plot, b_plot, layout = (3, 1), size = (1200, 1200))
=======
        title = @sprintf("Oscillating stratified flow over a bump at t = %.2f", t)

        plot(u_plot, w_plot, layout = (2, 1), title = title)
>>>>>>> 9b711fad
    end

    mp4(anim, "internal_tide.mp4", fps = 16)

    close(file)
end

visualize_internal_tide_simulation("internal_tide")<|MERGE_RESOLUTION|>--- conflicted
+++ resolved
@@ -2,7 +2,6 @@
 using Oceananigans
 using Oceananigans.ImmersedBoundaries: ImmersedBoundaryGrid, GridFittedBoundary
 
-#=
 grid = RegularRectilinearGrid(size=(512, 256), x=(-10, 10), z=(0, 5), topology=(Periodic, Flat, Bounded))
 
 # Gaussian bump of width "1"
@@ -13,7 +12,6 @@
 # Tidal forcing
 tidal_forcing(x, y, z, t) = 1e-4 * cos(t)
 
-#=
 model = HydrostaticFreeSurfaceModel(architecture = GPU(),
                                     grid = grid_with_bump,
                                     momentum_advection = CenteredSecondOrder(),
@@ -50,7 +48,6 @@
     Simulation complete.
     Output: $(abspath(simulation.output_writers[:fields].filepath))
 """
-=#
 
 using JLD2
 using Plots
@@ -94,14 +91,10 @@
 
         u = file["timeseries/u/$iter"][:, 1, :]
         w = file["timeseries/w/$iter"][:, 1, :]
-<<<<<<< HEAD
         b = file["timeseries/b/$iter"][:, 1, :]
         t = file["timeseries/t/$iter"]
 
         b′ = b .- b₀
-=======
-        t = file["timeseries/t/$iter"]
->>>>>>> 9b711fad
 
         wlims, wlevels = nice_divergent_levels(w, 1e-4)
         ulims, ulevels = nice_divergent_levels(u, 1e-3)
@@ -117,13 +110,7 @@
         w_plot = contourf(xw, zw, w'; title = "z velocity",             color = :balance, aspectratio = :equal, linewidth = 0, levels = wlevels, clims = wlims)
         b_plot = contourf(xb, zb, b′'; title = "buoyancy perturbation", color = :balance, aspectratio = :equal, linewidth = 0, levels = blevels, clims = blims)
 
-<<<<<<< HEAD
         plot(u_plot, w_plot, b_plot, layout = (3, 1), size = (1200, 1200))
-=======
-        title = @sprintf("Oscillating stratified flow over a bump at t = %.2f", t)
-
-        plot(u_plot, w_plot, layout = (2, 1), title = title)
->>>>>>> 9b711fad
     end
 
     mp4(anim, "internal_tide.mp4", fps = 16)
